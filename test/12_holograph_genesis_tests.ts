--- conflicted
+++ resolved
@@ -1,33 +1,3 @@
-<<<<<<< HEAD
-describe('Holograph Genesis Contract', async function () {
-  describe('constructor', async function () {
-    it('should successfully deploy'); // Validate hardcoded values are correct
-  });
-
-  describe('deploy()', async function () {
-    it('should fail if chainId is not this blockchains chainId');
-    it('should fail if contract was already deployed');
-    it('should fail if the deployment failed');
-    it('should fail if contract init code does not match the init selector');
-  });
-
-  describe(`approveDeployer()`, async function () {
-    it('Should allow deployer wallet to add to approved deployers');
-    it('should fail non-deployer wallet to add approved deployers');
-    it('Should allow external contract to call fn');
-    it('should fail to allow inherited contract to call fn');
-  });
-
-  describe(`isApprovedDeployer()`, async function () {
-    it('Should return true to approved deployer wallet');
-    it('Should return false non-deployer wallet');
-    it('Should allow external contract to call fn');
-    it('should fail to allow inherited contract to call fn');
-  });
-
-  describe('_isContract()', async function () {
-    it('should not be callable from an external contract');
-=======
 import { SignerWithAddress } from '@nomiclabs/hardhat-ethers/signers';
 import { expect } from 'chai';
 import { ethers } from 'hardhat';
@@ -201,6 +171,5 @@
     it('should not be callable from an external contract', async () => {
       await expect(holographGenesis.connect(mock.address)['_isContract'](deployer.address)).to.be.revertedWith('TODO');
     });
->>>>>>> 5963d306
   });
 });