// SPDX-License-Identifier: UNLICENSED
/*

                         ┌───────────┐
                         │ HOLOGRAPH │
                         └───────────┘
╔═════════════════════════════════════════════════════════════╗
║                                                             ║
║                            / ^ \                            ║
║                            ~~*~~            ¸               ║
║                         [ '<>:<>' ]         │░░░            ║
║               ╔╗           _/"\_           ╔╣               ║
║             ┌─╬╬─┐          """          ┌─╬╬─┐             ║
║          ┌─┬┘ ╠╣ └┬─┐       \_/       ┌─┬┘ ╠╣ └┬─┐          ║
║       ┌─┬┘ │  ╠╣  │ └┬─┐           ┌─┬┘ │  ╠╣  │ └┬─┐       ║
║    ┌─┬┘ │  │  ╠╣  │  │ └┬─┐     ┌─┬┘ │  │  ╠╣  │  │ └┬─┐    ║
║ ┌─┬┘ │  │  │  ╠╣  │  │  │ └┬┐ ┌┬┘ │  │  │  ╠╣  │  │  │ └┬─┐ ║
╠┬┘ │  │  │  │  ╠╣  │  │  │  │└¤┘│  │  │  │  ╠╣  │  │  │  │ └┬╣
║│  │  │  │  │  ╠╣  │  │  │  │   │  │  │  │  ╠╣  │  │  │  │  │║
╠╩══╩══╩══╩══╩══╬╬══╩══╩══╩══╩═══╩══╩══╩══╩══╬╬══╩══╩══╩══╩══╩╣
╠┴┴┴┴┴┴┴┴┴┴┴┴┴┴┴╬╬┴┴┴┴┴┴┴┴┴┴┴┴┴┴┴┴┴┴┴┴┴┴┴┴┴┴┴╬╬┴┴┴┴┴┴┴┴┴┴┴┴┴┴┴╣
║               ╠╣                           ╠╣               ║
║               ╠╣                           ╠╣               ║
║    ,          ╠╣     ,        ,'      *    ╠╣               ║
║~~~~~^~~~~~~~~┌╬╬┐~~~^~~~~~~~~^^~~~~~~~~^~~┌╬╬┐~~~~~~~^~~~~~~║
╚══════════════╩╩╩╩═════════════════════════╩╩╩╩══════════════╝
     - one protocol, one bridge = infinite possibilities -


 ***************************************************************

 DISCLAIMER: U.S Patent Pending

 LICENSE: Holograph Limited Public License (H-LPL)

 https://holograph.xyz/licenses/h-lpl/1.0.0

 This license governs use of the accompanying software. If you
 use the software, you accept this license. If you do not accept
 the license, you are not permitted to use the software.

 1. Definitions

 The terms "reproduce," "reproduction," "derivative works," and
 "distribution" have the same meaning here as under U.S.
 copyright law. A "contribution" is the original software, or
 any additions or changes to the software. A "contributor" is
 any person that distributes its contribution under this
 license. "Licensed patents" are a contributor’s patent claims
 that read directly on its contribution.

 2. Grant of Rights

 A) Copyright Grant- Subject to the terms of this license,
 including the license conditions and limitations in sections 3
 and 4, each contributor grants you a non-exclusive, worldwide,
 royalty-free copyright license to reproduce its contribution,
 prepare derivative works of its contribution, and distribute
 its contribution or any derivative works that you create.
 B) Patent Grant- Subject to the terms of this license,
 including the license conditions and limitations in section 3,
 each contributor grants you a non-exclusive, worldwide,
 royalty-free license under its licensed patents to make, have
 made, use, sell, offer for sale, import, and/or otherwise
 dispose of its contribution in the software or derivative works
 of the contribution in the software.

 3. Conditions and Limitations

 A) No Trademark License- This license does not grant you rights
 to use any contributors’ name, logo, or trademarks.
 B) If you bring a patent claim against any contributor over
 patents that you claim are infringed by the software, your
 patent license from such contributor is terminated with
 immediate effect.
 C) If you distribute any portion of the software, you must
 retain all copyright, patent, trademark, and attribution
 notices that are present in the software.
 D) If you distribute any portion of the software in source code
 form, you may do so only under this license by including a
 complete copy of this license with your distribution. If you
 distribute any portion of the software in compiled or object
 code form, you may only do so under a license that complies
 with this license.
 E) The software is licensed “as-is.” You bear all risks of
 using it. The contributors give no express warranties,
 guarantees, or conditions. You may have additional consumer
 rights under your local laws which this license cannot change.
 To the extent permitted under your local laws, the contributors
 exclude all implied warranties, including those of
 merchantability, fitness for a particular purpose and
 non-infringement.

 4. (F) Platform Limitation- The licenses granted in sections
 2.A & 2.B extend only to the software or derivative works that
 you create that run on a Holograph system product.

 ***************************************************************

*/

pragma solidity 0.8.13;

import "./abstract/Admin.sol";
import "./abstract/Initializable.sol";

import "./interface/CrossChainMessageInterface.sol";
import "./interface/HolographBridgeInterface.sol";
import "./interface/HolographERC20Interface.sol";
import "./interface/HolographInterface.sol";
import "./interface/HolographOperatorInterface.sol";
import "./interface/HolographRegistryInterface.sol";
import "./interface/InitializableInterface.sol";
import "./interface/HolographInterfacesInterface.sol";
import "./interface/Ownable.sol";

import "./struct/OperatorJob.sol";

/**
 * @title Holograph Operator
 * @author https://github.com/holographxyz
 * @notice Participate in the Holograph Protocol by becoming an Operator
 * @dev This contract allows operators to bond utility tokens and help execute operator jobs
 */
contract HolographOperator is Admin, Initializable, HolographOperatorInterface {
  /**
   * @dev bytes32(uint256(keccak256('eip1967.Holograph.bridge')) - 1)
   */
  bytes32 constant _bridgeSlot = 0xeb87cbb21687feb327e3d58c6c16d552231d12c7a0e8115042a4165fac8a77f9;
  /**
   * @dev bytes32(uint256(keccak256('eip1967.Holograph.holograph')) - 1)
   */
  bytes32 constant _holographSlot = 0xb4107f746e9496e8452accc7de63d1c5e14c19f510932daa04077cd49e8bd77a;
  /**
   * @dev bytes32(uint256(keccak256('eip1967.Holograph.interfaces')) - 1)
   */
  bytes32 constant _interfacesSlot = 0xbd3084b8c09da87ad159c247a60e209784196be2530cecbbd8f337fdd1848827;
  /**
   * @dev bytes32(uint256(keccak256('eip1967.Holograph.jobNonce')) - 1)
   */
  bytes32 constant _jobNonceSlot = 0x1cda64803f3b43503042e00863791e8d996666552d5855a78d53ee1dd4b3286d;
  /**
   * @dev bytes32(uint256(keccak256('eip1967.Holograph.messagingModule')) - 1)
   */
  bytes32 constant _messagingModuleSlot = 0x54176250282e65985d205704ffce44a59efe61f7afd99e29fda50f55b48c061a;
  /**
   * @dev bytes32(uint256(keccak256('eip1967.Holograph.registry')) - 1)
   */
  bytes32 constant _registrySlot = 0xce8e75d5c5227ce29a4ee170160bb296e5dea6934b80a9bd723f7ef1e7c850e7;
  /**
   * @dev bytes32(uint256(keccak256('eip1967.Holograph.utilityToken')) - 1)
   */
  bytes32 constant _utilityTokenSlot = 0xbf76518d46db472b71aa7677a0908b8016f3dee568415ffa24055f9a670f9c37;
  /**
   * @dev bytes32(uint256(keccak256('eip1967.Holograph.minGasPrice')) - 1)
   */
  bytes32 constant _minGasPriceSlot = 0x264d744422f7427cd080572c35c848b6cd3a36da6b47519af89ef13098b12fc0;

  /**
   * @dev Internal number (in seconds), used for defining a window for operator to execute the job
   */
  uint256 private _blockTime;

  /**
   * @dev Minimum amount of tokens needed for bonding
   */
  uint256 private _baseBondAmount;

  /**
   * @dev The multiplier used for calculating bonding amount for pods
   */
  uint256 private _podMultiplier;

  /**
   * @dev The threshold used for limiting number of operators in a pod
   */
  uint256 private _operatorThreshold;

  /**
   * @dev The threshold step used for increasing bond amount once threshold is reached
   */
  uint256 private _operatorThresholdStep;

  /**
   * @dev The threshold divisor used for increasing bond amount once threshold is reached
   */
  uint256 private _operatorThresholdDivisor;

  /**
   * @dev Internal counter of all cross-chain messages received
   */
  uint256 private _inboundMessageCounter;

  /**
   * @dev Internal mapping of operator job details for a specific job hash
   */
  mapping(bytes32 => uint256) private _operatorJobs;

  /**
   * @dev Internal mapping of operator job details for a specific job hash
   */
  mapping(bytes32 => bool) private _failedJobs;

  /**
   * @dev Internal mapping of operator addresses, used for temp storage when defining an operator job
   */
  mapping(uint256 => address) private _operatorTempStorage;

  /**
   * @dev Internal index used for storing/referencing operator temp storage
   */
  uint32 private _operatorTempStorageCounter;

  /**
   * @dev Multi-dimensional array of available operators
   */
  address[][] private _operatorPods;

  /**
   * @dev Internal mapping of bonded operators, to prevent double bonding
   */
  mapping(address => uint256) private _bondedOperators;

  /**
   * @dev Internal mapping of bonded operators, to prevent double bonding
   */
  mapping(address => uint256) private _operatorPodIndex;

  /**
   * @dev Internal mapping of bonded operator amounts
   */
  mapping(address => uint256) private _bondedAmounts;

  /**
   * @dev Constructor is left empty and init is used instead
   */
  constructor() {}

  /**
   * @notice Used internally to initialize the contract instead of through a constructor
   * @dev This function is called by the deployer/factory when creating a contract
   * @param initPayload abi encoded payload to use for contract initilaization
   */
  function init(bytes memory initPayload) external override returns (bytes4) {
    require(!_isInitialized(), "HOLOGRAPH: already initialized");
    (
      address bridge,
      address holograph,
      address interfaces,
      address registry,
      address utilityToken,
      uint256 minGasPrice
    ) = abi.decode(initPayload, (address, address, address, address, address, uint256));
    assembly {
      sstore(_adminSlot, origin())
      sstore(_bridgeSlot, bridge)
      sstore(_holographSlot, holograph)
      sstore(_interfacesSlot, interfaces)
      sstore(_registrySlot, registry)
      sstore(_utilityTokenSlot, utilityToken)
      sstore(_minGasPriceSlot, minGasPrice)
    }
    _blockTime = 60; // 60 seconds allowed for execution
    unchecked {
      _baseBondAmount = 100 * (10 ** 18); // one single token unit * 100
    }
    // how much to increase bond amount per pod
    _podMultiplier = 2; // 1, 4, 16, 64
    // starting pod max amount
    _operatorThreshold = 1000;
    // how often to increase price per each operator
    _operatorThresholdStep = 10;
    // we want to multiply by decimals, but instead will have to divide
    _operatorThresholdDivisor = 100; // == * 0.01
    // set first operator for each pod as zero address
    _operatorPods = [[address(0)]];
    // mark zero address as bonded operator, to prevent abuse
    _bondedOperators[address(0)] = 1;
    _setInitialized();
    return InitializableInterface.init.selector;
  }

  /**
   * @notice Recover failed job
   * @dev If a job fails, it can be manually recovered
   * @param bridgeInRequestPayload the entire cross chain message payload
   */
  function recoverJob(bytes calldata bridgeInRequestPayload) external payable {
    bytes32 hash = keccak256(bridgeInRequestPayload);
    require(_failedJobs[hash], "HOLOGRAPH: invalid recovery job");
    (bool success, ) = _bridge().call{value: msg.value}(bridgeInRequestPayload);
    require(success, "HOLOGRAPH: recovery failed");
    delete (_failedJobs[hash]);
  }

  /**
   * @notice Execute an available operator job
   * @dev When making this call, if operating criteria is not met, the call will revert
   * @param bridgeInRequestPayload the entire cross chain message payload
   */
  function executeJob(bytes calldata bridgeInRequestPayload) external payable {
    /**
     * @dev derive the payload hash for use in mappings
     */
    bytes32 hash = keccak256(bridgeInRequestPayload);
    /**
     * @dev check that job exists
     */
    require(_operatorJobs[hash] > 0, "HOLOGRAPH: invalid job");
    uint256 gasLimit = 0;
    uint256 gasPrice = 0;
    assembly {
      /**
       * @dev extract gasLimit
       */
      gasLimit := calldataload(sub(add(bridgeInRequestPayload.offset, bridgeInRequestPayload.length), 0x40))
      /**
       * @dev extract gasPrice
       */
      gasPrice := calldataload(sub(add(bridgeInRequestPayload.offset, bridgeInRequestPayload.length), 0x20))
    }
    /**
     * @dev unpack bitwise packed operator job details
     */
    OperatorJob memory job = getJobDetails(hash);
    /**
     * @dev to prevent replay attacks, remove job from mapping
     */
    delete _operatorJobs[hash];
    /**
     * @dev operators of last resort are allowed, but they will not receive HLG rewards of any sort
     */
    bool isBonded = _bondedAmounts[msg.sender] != 0;
    /**
     * @dev check that a specific operator was selected for the job
     */
    if (job.operator != address(0)) {
      /**
       * @dev switch pod to index based value
       */
      uint256 pod = job.pod - 1;
      /**
       * @dev check if sender is not the selected primary operator
       */
      if (job.operator != msg.sender) {
        /**
         * @dev sender is not selected operator, need to check if allowed to do job
         */
        uint256 elapsedTime = block.timestamp - uint256(job.startTimestamp);
        uint256 timeDifference = elapsedTime / job.blockTimes;
        /**
         * @dev validate that initial selected operator time slot is still active
         */
        require(timeDifference > 0, "HOLOGRAPH: operator has time");
        /**
         * @dev check that the selected missed the time slot due to a gas spike
         */
        require(gasPrice >= tx.gasprice, "HOLOGRAPH: gas spike detected");
        /**
         * @dev check if time is within fallback operator slots
         */
        if (timeDifference < 6) {
          uint256 podIndex = uint256(job.fallbackOperators[timeDifference - 1]);
          /**
           * @dev do a quick sanity check to make sure operator did not leave from index or is a zero address
           */
          if (podIndex > 0 && podIndex < _operatorPods[pod].length) {
            address fallbackOperator = _operatorPods[pod][podIndex];
            /**
             * @dev ensure that sender is currently valid backup operator
             */
            require(fallbackOperator == msg.sender, "HOLOGRAPH: invalid fallback");
          } else {
            require(_bondedOperators[msg.sender] == job.pod, "HOLOGRAPH: pod only fallback");
          }
        }
        /**
         * @dev time to reward the current operator
         */
        uint256 amount = _getBaseBondAmount(pod);
        /**
         * @dev select operator that failed to do the job, is slashed the pod base fee
         */
        _bondedAmounts[job.operator] -= amount;
        /**
         * @dev only allow HLG rewards to go to bonded operators
         *      if operator is bonded, the slashed amount is sent to current operator
         *      otherwise it's sent to HolographTreasury, can be burned or distributed from there
         */
        _utilityToken().transfer((isBonded ? msg.sender : address(_holograph().getTreasury())), amount);
        /**
         * @dev check if slashed operator has enough tokens bonded to stay
         */
        if (_bondedAmounts[job.operator] >= amount) {
          /**
           * @dev enough bond amount leftover, put operator back in
           */
          _operatorPods[pod].push(job.operator);
          _operatorPodIndex[job.operator] = _operatorPods[pod].length - 1;
          _bondedOperators[job.operator] = job.pod;
        } else {
          /**
           * @dev slashed operator does not have enough tokens bonded, return remaining tokens only
           */
          uint256 leftovers = _bondedAmounts[job.operator];
          if (leftovers > 0) {
            _bondedAmounts[job.operator] = 0;
            _utilityToken().transfer(job.operator, leftovers);
          }
        }
      } else {
        /**
         * @dev the selected operator is executing the job
         */
        _operatorPods[pod].push(msg.sender);
        _operatorPodIndex[job.operator] = _operatorPods[pod].length - 1;
        _bondedOperators[msg.sender] = job.pod;
      }
    }
    /**
     * @dev every executed job (even if failed) increments total message counter by one
     */
    ++_inboundMessageCounter;
    /**
     * @dev reward operator (with HLG) for executing the job
     *      this is out of scope and is purposefully omitted from code
     *      currently no rewards are issued
     */
    //_utilityToken().transfer((isBonded ? msg.sender : address(_utilityToken())), (10**18));
    /**
     * @dev always emit an event at end of job, this helps other operators keep track of job status
     */
    emit FinishedOperatorJob(hash, msg.sender);
    /**
     * @dev ensure that there is enough has left for the job
     */
    require(gasleft() > gasLimit, "HOLOGRAPH: not enough gas left");
    /**
     * @dev execute the job
     */
    try
      HolographOperatorInterface(address(this)).nonRevertingBridgeCall{value: msg.value}(
        msg.sender,
        bridgeInRequestPayload
      )
    {
      /// @dev do nothing
    } catch {
      /// @dev return any payed funds in case of revert
      payable(msg.sender).transfer(msg.value);
      _failedJobs[hash] = true;
      emit FailedOperatorJob(hash);
    }
  }

  /*
   * @dev Purposefully made to be external so that Operator can call it during executeJob function
   *      Check the executeJob function to understand it's implementation
   */
  function nonRevertingBridgeCall(address msgSender, bytes calldata payload) external payable {
    require(msg.sender == address(this), "HOLOGRAPH: operator only call");
    assembly {
      /**
       * @dev remove gas price from end
       */
      calldatacopy(0, payload.offset, sub(payload.length, 0x20))
      /**
       * @dev hToken recipient is injected right before making the call
       */
      mstore(0x84, msgSender)
      /**
       * @dev make non-reverting call
       */
      let result := call(
        /// @dev gas limit is retrieved from last 32 bytes of payload in-memory value
        mload(sub(payload.length, 0x40)),
        /// @dev destination is bridge contract
        sload(_bridgeSlot),
        /// @dev any value is passed along
        callvalue(),
        /// @dev data is retrieved from 0 index memory position
        0,
        /// @dev everything except for last 32 bytes (gas limit) is sent
        sub(payload.length, 0x40),
        0,
        0
      )
      if eq(result, 0) {
        revert(0, 0)
      }
      return(0, 0)
    }
  }

  /**
   * @notice Receive a cross-chain message
   * @dev This function is restricted for use by Holograph Messaging Module only
   */
  function crossChainMessage(bytes calldata bridgeInRequestPayload) external payable {
<<<<<<< HEAD
    require(
      msg.sender == address(_messagingModule()) || msg.sender == 0x6f484Eacd997D9880205aF22f6a4881ea0e1CCd7,
      "HOLOGRAPH: messaging only call"
    ); // TODO: Schedule time to remove deprecated LayerZeroModule address after all in-flight LZ messages propagate
=======
    /*
     * @dev Temporary patch to unblock transactions stuck from previous LayerZeroModule calls
     */
    require(
      msg.sender == address(_messagingModule()) || msg.sender == 0x803305930C1bbae396D03F496a7bF53Ad7fd4303,
      "HOLOGRAPH: messaging only call"
    );
>>>>>>> 77923c55
    uint256 gasPrice = 0;
    assembly {
      /**
       * @dev extract gasPrice
       */
      gasPrice := calldataload(sub(add(bridgeInRequestPayload.offset, bridgeInRequestPayload.length), 0x20))
    }
    bool underpriced = gasPrice < _minGasPrice();
    unchecked {
      bytes32 jobHash = keccak256(bridgeInRequestPayload);
      /**
       * @dev load and increment operator temp storage in one call
       */
      ++_operatorTempStorageCounter;
      /**
       * @dev use job hash, job nonce, block number, and block timestamp for generating a random number
       */
      uint256 random = uint256(keccak256(abi.encodePacked(jobHash, _jobNonce(), block.number, block.timestamp)));
      // use the left 128 bits of random number
      uint256 random1 = uint256(random >> 128);
      // use the right 128 bits of random number
      uint256 random2 = uint256(uint128(random));
      // combine the two new random numbers for use in additional pod operator selection logic
      random = uint256(keccak256(abi.encodePacked(random1 + random2)));
      /**
       * @dev divide by total number of pods, use modulus/remainder
       */
      uint256 pod = random1 % _operatorPods.length;
      /**
       * @dev identify the total number of available operators in pod
       */
      uint256 podSize = _operatorPods[pod].length;
      /**
       * @dev select a primary operator
       */
      uint256 operatorIndex = underpriced ? 0 : random2 % podSize;
      /**
       * @dev If operator index is 0, then it's open season! Anyone can execute this job. First come first serve
       *      pop operator to ensure that they cannot be selected for any other job until this one completes
       *      decrease pod size to accomodate popped operator
       */
      _operatorTempStorage[_operatorTempStorageCounter] = _operatorPods[pod][operatorIndex];
      _popOperator(pod, operatorIndex);
      if (podSize > 1) {
        podSize--;
      }
      _operatorJobs[jobHash] = uint256(
        ((pod + 1) << 248) |
          (uint256(_operatorTempStorageCounter) << 216) |
          (block.number << 176) |
          ((underpriced ? 0 : _randomBlockHash(random, podSize, 1)) << 160) |
          ((underpriced ? 0 : _randomBlockHash(random, podSize, 2)) << 144) |
          ((underpriced ? 0 : _randomBlockHash(random, podSize, 3)) << 128) |
          ((underpriced ? 0 : _randomBlockHash(random, podSize, 4)) << 112) |
          ((underpriced ? 0 : _randomBlockHash(random, podSize, 5)) << 96) |
          (block.timestamp << 16) |
          0
      ); // 80 next available bit position && so far 176 bits used with only 128 left
      /**
       * @dev emit event to signal to operators that a job has become available
       */
      emit AvailableOperatorJob(jobHash, bridgeInRequestPayload);
    }
  }

  /**
   * @notice Calculate the amount of gas needed to execute a bridgeInRequest
   * @dev Use this function to estimate the amount of gas that will be used by the bridgeInRequest function
   *      Set a specific gas limit when making this call, subtract return value, to get total gas used
   *      Only use this with a static call
   * @param bridgeInRequestPayload abi encoded bytes making up the bridgeInRequest payload
   * @return the gas amount remaining after the static call is returned
   */
  function jobEstimator(bytes calldata bridgeInRequestPayload) external payable returns (uint256) {
    assembly {
      calldatacopy(0, bridgeInRequestPayload.offset, sub(bridgeInRequestPayload.length, 0x40))
      /**
       * @dev bridgeInRequest doNotRevert is purposefully set to false so a rever would happen
       */
      mstore8(0xE3, 0x00)
      let result := call(gas(), sload(_bridgeSlot), callvalue(), 0, sub(bridgeInRequestPayload.length, 0x40), 0, 0)
      /**
       * @dev if for some reason the call does not revert, it is force reverted
       */
      if eq(result, 1) {
        returndatacopy(0, 0, returndatasize())
        revert(0, returndatasize())
      }
      /**
       * @dev remaining gas is set as the return value
       */
      mstore(0x00, gas())
      return(0x00, 0x20)
    }
  }

  /**
   * @notice Send cross chain bridge request message
   * @dev This function is restricted to only be callable by Holograph Bridge
   * @param gasLimit maximum amount of gas to spend for executing the beam on destination chain
   * @param gasPrice maximum amount of gas price (in destination chain native gas token) to pay on destination chain
   * @param toChain Holograph Chain ID where the beam is being sent to
   * @param nonce incremented number used to ensure job hashes are unique
   * @param holographableContract address of the contract for which the bridge request is being made
   * @param bridgeOutPayload bytes made up of the bridgeOutRequest payload
   */
  function send(
    uint256 gasLimit,
    uint256 gasPrice,
    uint32 toChain,
    address msgSender,
    uint256 nonce,
    address holographableContract,
    bytes calldata bridgeOutPayload
  ) external payable {
    require(msg.sender == _bridge(), "HOLOGRAPH: bridge only call");
    CrossChainMessageInterface messagingModule = _messagingModule();
    uint256 hlgFee = messagingModule.getHlgFee(toChain, gasLimit, gasPrice, bridgeOutPayload);
    address hToken = _registry().getHToken(_holograph().getHolographChainId());
    require(hlgFee < msg.value, "HOLOGRAPH: not enough value");
    payable(hToken).transfer(hlgFee);
    bytes memory encodedData = abi.encodeWithSelector(
      HolographBridgeInterface.bridgeInRequest.selector,
      /**
       * @dev job nonce is an incremented value that is assigned to each bridge request to guarantee unique hashes
       */
      nonce,
      /**
       * @dev including the current holograph chain id (origin chain)
       */
      _holograph().getHolographChainId(),
      /**
       * @dev holographable contract have the same address across all chains, so our destination address will be the same
       */
      holographableContract,
      /**
       * @dev get the current chain's hToken for native gas token
       */
      hToken,
      /**
       * @dev recipient will be defined when operator picks up the job
       */
      address(0),
      /**
       * @dev value is set to zero for now
       */
      hlgFee,
      /**
       * @dev specify that function call should not revert
       */
      true,
      /**
       * @dev attach actual holographableContract function call
       */
      bridgeOutPayload
    );
    /**
     * @dev add gas variables to the back for later extraction
     */
    encodedData = abi.encodePacked(encodedData, gasLimit, gasPrice);
    /**
     * @dev Send the data to the current Holograph Messaging Module
     *      This will be changed to dynamically select which messaging module to use based on destination network
     */
    messagingModule.send{value: msg.value - hlgFee}(
      gasLimit,
      gasPrice,
      toChain,
      msgSender,
      msg.value - hlgFee,
      encodedData
    );
    /**
     * @dev for easy indexing, an event is emitted with the payload hash for status tracking
     */
    emit CrossChainMessageSent(keccak256(encodedData));
  }

  /**
   * @notice Get the fees associated with sending specific payload
   * @dev Will provide exact costs on protocol and message side, combine the two to get total
   * @dev @param toChain holograph chain id of destination chain for payload
   * @dev @param gasLimit amount of gas to provide for executing payload on destination chain
   * @dev @param gasPrice maximum amount to pay for gas price, can be set to 0 and will be chose automatically
   * @dev @param crossChainPayload the entire packet being sent cross-chain
   * @return hlgFee the amount (in wei) of native gas token that will cost for finalizing job on destiantion chain
   * @return msgFee the amount (in wei) of native gas token that will cost for sending message to destiantion chain
   * @return dstGasPrice the amount (in wei) that destination message maximum gas price will be
   */
  function getMessageFee(uint32, uint256, uint256, bytes calldata) external view returns (uint256, uint256, uint256) {
    assembly {
      calldatacopy(0, 0, calldatasize())
      let result := staticcall(gas(), sload(_messagingModuleSlot), 0, calldatasize(), 0, 0)
      returndatacopy(0, 0, returndatasize())
      switch result
      case 0 {
        revert(0, returndatasize())
      }
      default {
        return(0, returndatasize())
      }
    }
  }

  /**
   * @notice Get the details for an available operator job
   * @dev The job hash is a keccak256 hash of the entire job payload
   * @param jobHash keccak256 hash of the job
   * @return an OperatorJob struct with details about a specific job
   */
  function getJobDetails(bytes32 jobHash) public view returns (OperatorJob memory) {
    uint256 packed = _operatorJobs[jobHash];
    /**
     * @dev The job is bitwise packed into a single 32 byte slot, this unpacks it before returning the struct
     */
    return
      OperatorJob(
        uint8(packed >> 248),
        uint16(_blockTime),
        _operatorTempStorage[uint32(packed >> 216)],
        uint40(packed >> 176),
        // TODO: move the bit-shifting around to have it be sequential
        uint64(packed >> 16),
        [
          uint16(packed >> 160),
          uint16(packed >> 144),
          uint16(packed >> 128),
          uint16(packed >> 112),
          uint16(packed >> 96)
        ]
      );
  }

  /**
   * @notice Get number of pods available
   * @dev This returns number of pods that have been opened via bonding
   */
  function getTotalPods() external view returns (uint256 totalPods) {
    return _operatorPods.length;
  }

  /**
   * @notice Get total number of operators in a pod
   * @dev Use in conjunction with paginated getPodOperators function
   * @param pod the pod to query
   * @return total operators in a pod
   */
  function getPodOperatorsLength(uint256 pod) external view returns (uint256) {
    require(_operatorPods.length >= pod, "HOLOGRAPH: pod does not exist");
    return _operatorPods[pod - 1].length;
  }

  /**
   * @notice Get list of operators in a pod
   * @dev Use paginated getPodOperators function instead if list gets too long
   * @param pod the pod to query
   * @return operators array list of operators in a pod
   */
  function getPodOperators(uint256 pod) external view returns (address[] memory operators) {
    require(_operatorPods.length >= pod, "HOLOGRAPH: pod does not exist");
    operators = _operatorPods[pod - 1];
  }

  /**
   * @notice Get paginated list of operators in a pod
   * @dev Use in conjunction with getPodOperatorsLength to know the total length of results
   * @param pod the pod to query
   * @param index the array index to start from
   * @param length the length of result set to be (will be shorter if reached end of array)
   * @return operators a paginated array of operators
   */
  function getPodOperators(
    uint256 pod,
    uint256 index,
    uint256 length
  ) external view returns (address[] memory operators) {
    require(_operatorPods.length >= pod, "HOLOGRAPH: pod does not exist");
    /**
     * @dev if pod 0 is selected, this will create a revert
     */
    pod--;
    /**
     * @dev get total length of pod operators
     */
    uint256 supply = _operatorPods[pod].length;
    /**
     * @dev check if length is out of bounds for this result set
     */
    if (index + length > supply) {
      /**
       * @dev adjust length to return remainder of the results
       */
      length = supply - index;
    }
    /**
     * @dev create in-memory array
     */
    operators = new address[](length);
    /**
     * @dev add operators to result set
     */
    for (uint256 i = 0; i < length; i++) {
      operators[i] = _operatorPods[pod][index + i];
    }
  }

  /**
   * @notice Check the base and current price for bonding to a particular pod
   * @dev Useful for understanding what is required for bonding to a pod
   * @param pod the pod to get bonding amounts for
   * @return base the base bond amount required for a pod
   * @return current the current bond amount required for a pod
   */
  function getPodBondAmounts(uint256 pod) external view returns (uint256 base, uint256 current) {
    base = _getBaseBondAmount(pod - 1);
    current = _getCurrentBondAmount(pod - 1);
  }

  /**
   * @notice Get an operator's currently bonded amount
   * @dev Useful for checking how much an operator has bonded
   * @param operator address of operator to check
   * @return amount total number of utility token bonded
   */
  function getBondedAmount(address operator) external view returns (uint256 amount) {
    return _bondedAmounts[operator];
  }

  /**
   * @notice Get an operator's currently bonded pod
   * @dev Useful for checking if an operator is currently bonded
   * @param operator address of operator to check
   * @return pod number that operator is bonded on, returns zero if not bonded or selected for job
   */
  function getBondedPod(address operator) external view returns (uint256 pod) {
    return _bondedOperators[operator];
  }

  /**
   * @notice Get an operator's currently bonded pod index
   * @dev Useful for checking if an operator is a fallback for active job
   * @param operator address of operator to check
   * @return index currently bonded pod's operator index, returns zero if not in pod or moved out for active job
   */
  function getBondedPodIndex(address operator) external view returns (uint256 index) {
    return _operatorPodIndex[operator];
  }

  /**
   * @notice Topup a bonded operator with more utility tokens
   * @dev Useful function if an operator got slashed and wants to add a safety buffer to not get unbonded
   *      This function will not work if operator has currently been selected for a job
   * @param operator address of operator to topup
   * @param amount utility token amount to add
   */
  function topupUtilityToken(address operator, uint256 amount) external {
    /**
     * @dev check that an operator is currently bonded
     */
    require(_bondedOperators[operator] != 0, "HOLOGRAPH: operator not bonded");
    unchecked {
      /**
       * @dev add the additional amount to operator
       */
      _bondedAmounts[operator] += amount;
    }
    /**
     * @dev transfer tokens last, to prevent reentrancy attacks
     */
    require(_utilityToken().transferFrom(msg.sender, address(this), amount), "HOLOGRAPH: token transfer failed");
  }

  /**
   * @notice Bond utility tokens and become an operator
   * @dev An operator can only bond to one pod at a time, per network
   * @param operator address of operator to bond (can be an ownable smart contract)
   * @param amount utility token amount to bond (can be greater than minimum)
   * @param pod number of pod to bond to (can be for one that does not exist yet)
   */
  function bondUtilityToken(address operator, uint256 amount, uint256 pod) external {
    /**
     * @dev an operator can only bond to one pod at any give time per network
     */
    require(_bondedOperators[operator] == 0 && _bondedAmounts[operator] == 0, "HOLOGRAPH: operator is bonded");
    if (_isContract(operator)) {
      require(Ownable(operator).owner() != address(0), "HOLOGRAPH: contract not ownable");
    }
    unchecked {
      /**
       * @dev get the current bonding minimum for selected pod
       */
      uint256 current = _getCurrentBondAmount(pod - 1);
      require(current <= amount, "HOLOGRAPH: bond amount too small");
      /**
       * @dev check if selected pod is greater than currently existing pods
       */
      if (_operatorPods.length < pod) {
        /**
         * @dev activate pod(s) up until the selected pod
         */
        for (uint256 i = _operatorPods.length; i < pod; i++) {
          /**
           * @dev add zero address into pod to mitigate empty pod issues
           */
          _operatorPods.push([address(0)]);
        }
      }
      /**
       * @dev prevent bonding to a pod with more than uint16 max value
       */
      require(_operatorPods[pod - 1].length < type(uint16).max, "HOLOGRAPH: too many operators");
      _operatorPods[pod - 1].push(operator);
      _operatorPodIndex[operator] = _operatorPods[pod - 1].length - 1;
      _bondedOperators[operator] = pod;
      _bondedAmounts[operator] = amount;
      /**
       * @dev transfer tokens last, to prevent reentrancy attacks
       */
      require(_utilityToken().transferFrom(msg.sender, address(this), amount), "HOLOGRAPH: token transfer failed");
    }
  }

  /**
   * @notice Unbond HLG utility tokens and stop being an operator
   * @dev A bonded operator selected for a job cannot unbond until they complete the job, or are slashed
   * @param operator address of operator to unbond
   * @param recipient address where to send the bonded tokens
   */
  function unbondUtilityToken(address operator, address recipient) external {
    /**
     * @dev validate that operator is currently bonded
     */
    require(_bondedOperators[operator] != 0, "HOLOGRAPH: operator not bonded");
    /**
     * @dev check if sender is not actual operator
     */
    if (msg.sender != operator) {
      /**
       * @dev check if operator is a smart contract
       */
      require(_isContract(operator), "HOLOGRAPH: operator not contract");
      /**
       * @dev check if smart contract is owned by sender
       */
      require(Ownable(operator).owner() == msg.sender, "HOLOGRAPH: sender not owner");
    }
    /**
     * @dev get current bonded amount by operator
     */
    uint256 amount = _bondedAmounts[operator];
    /**
     * @dev unset operator bond amount before making a transfer
     */
    _bondedAmounts[operator] = 0;
    /**
     * @dev remove all operator references
     */
    _popOperator(_bondedOperators[operator] - 1, _operatorPodIndex[operator]);
    /**
     * @dev transfer tokens to recipient
     */
    require(_utilityToken().transfer(recipient, amount), "HOLOGRAPH: token transfer failed");
  }

  /**
   * @notice Get the address of the Holograph Bridge module
   * @dev Used for beaming holographable assets cross-chain
   */
  function getBridge() external view returns (address bridge) {
    assembly {
      bridge := sload(_bridgeSlot)
    }
  }

  /**
   * @notice Update the Holograph Bridge module address
   * @param bridge address of the Holograph Bridge smart contract to use
   */
  function setBridge(address bridge) external onlyAdmin {
    assembly {
      sstore(_bridgeSlot, bridge)
    }
  }

  /**
   * @notice Get the Holograph Protocol contract
   * @dev Used for storing a reference to all the primary modules and variables of the protocol
   */
  function getHolograph() external view returns (address holograph) {
    assembly {
      holograph := sload(_holographSlot)
    }
  }

  /**
   * @notice Update the Holograph Protocol contract address
   * @param holograph address of the Holograph Protocol smart contract to use
   */
  function setHolograph(address holograph) external onlyAdmin {
    assembly {
      sstore(_holographSlot, holograph)
    }
  }

  /**
   * @notice Get the address of the Holograph Interfaces module
   * @dev Holograph uses this contract to store data that needs to be accessed by a large portion of the modules
   */
  function getInterfaces() external view returns (address interfaces) {
    assembly {
      interfaces := sload(_interfacesSlot)
    }
  }

  /**
   * @notice Update the Holograph Interfaces module address
   * @param interfaces address of the Holograph Interfaces smart contract to use
   */
  function setInterfaces(address interfaces) external onlyAdmin {
    assembly {
      sstore(_interfacesSlot, interfaces)
    }
  }

  /**
   * @notice Get the address of the Holograph Messaging Module
   * @dev All cross-chain message requests will get forwarded to this adress
   */
  function getMessagingModule() external view returns (address messagingModule) {
    assembly {
      messagingModule := sload(_messagingModuleSlot)
    }
  }

  /**
   * @notice Update the Holograph Messaging Module address
   * @param messagingModule address of the LayerZero Endpoint to use
   */
  function setMessagingModule(address messagingModule) external onlyAdmin {
    assembly {
      sstore(_messagingModuleSlot, messagingModule)
    }
  }

  /**
   * @notice Get the Holograph Registry module
   * @dev This module stores a reference for all deployed holographable smart contracts
   */
  function getRegistry() external view returns (address registry) {
    assembly {
      registry := sload(_registrySlot)
    }
  }

  /**
   * @notice Update the Holograph Registry module address
   * @param registry address of the Holograph Registry smart contract to use
   */
  function setRegistry(address registry) external onlyAdmin {
    assembly {
      sstore(_registrySlot, registry)
    }
  }

  /**
   * @notice Get the Holograph Utility Token address
   * @dev This is the official utility token of the Holograph Protocol
   */
  function getUtilityToken() external view returns (address utilityToken) {
    assembly {
      utilityToken := sload(_utilityTokenSlot)
    }
  }

  /**
   * @notice Update the Holograph Utility Token address
   * @param utilityToken address of the Holograph Utility Token smart contract to use
   */
  function setUtilityToken(address utilityToken) external onlyAdmin {
    assembly {
      sstore(_utilityTokenSlot, utilityToken)
    }
  }

  /**
   * @notice Get the Minimum Gas Price
   * @dev The minimum value required to execute a job without it being marked as under priced
   */
  function getMinGasPrice() external view returns (uint256 minGasPrice) {
    assembly {
      minGasPrice := sload(_minGasPriceSlot)
    }
  }

  /**
   * @notice Update the Minimum Gas Price
   * @param minGasPrice amount to set for minimum gas price
   */
  function setMinGasPrice(uint256 minGasPrice) external onlyAdmin {
    assembly {
      sstore(_minGasPriceSlot, minGasPrice)
    }
  }

  /**
   * @dev Internal function used for getting the Holograph Bridge Interface
   */
  function _bridge() private view returns (address bridge) {
    assembly {
      bridge := sload(_bridgeSlot)
    }
  }

  /**
   * @dev Internal function used for getting the Holograph Interface
   */
  function _holograph() private view returns (HolographInterface holograph) {
    assembly {
      holograph := sload(_holographSlot)
    }
  }

  /**
   * @dev Internal function used for getting the Holograph Interfaces Interface
   */
  function _interfaces() private view returns (HolographInterfacesInterface interfaces) {
    assembly {
      interfaces := sload(_interfacesSlot)
    }
  }

  /**
   * @dev Internal function used for getting the Holograph Messaging Module Interface
   */
  function _messagingModule() private view returns (CrossChainMessageInterface messagingModule) {
    assembly {
      messagingModule := sload(_messagingModuleSlot)
    }
  }

  /**
   * @dev Internal function used for getting the Holograph Registry Interface
   */
  function _registry() private view returns (HolographRegistryInterface registry) {
    assembly {
      registry := sload(_registrySlot)
    }
  }

  /**
   * @dev Internal function used for getting the Holograph Utility Token Interface
   */
  function _utilityToken() private view returns (HolographERC20Interface utilityToken) {
    assembly {
      utilityToken := sload(_utilityTokenSlot)
    }
  }

  /**
   * @dev Internal function used for getting the minimum gas price allowed
   */
  function _minGasPrice() private view returns (uint256 minGasPrice) {
    assembly {
      minGasPrice := sload(_minGasPriceSlot)
    }
  }

  /**
   * @dev Internal nonce, that increments on each call, used for randomness
   */
  function _jobNonce() private returns (uint256 jobNonce) {
    assembly {
      jobNonce := add(sload(_jobNonceSlot), 0x0000000000000000000000000000000000000000000000000000000000000001)
      sstore(_jobNonceSlot, jobNonce)
    }
  }

  /**
   * @dev Internal function used to remove an operator from a particular pod
   */
  function _popOperator(uint256 pod, uint256 operatorIndex) private {
    /**
     * @dev only pop the operator if it's not a zero address
     */
    if (operatorIndex > 0) {
      unchecked {
        address operator = _operatorPods[pod][operatorIndex];
        /**
         * @dev mark operator as no longer bonded
         */
        _bondedOperators[operator] = 0;
        /**
         * @dev remove pod reference for operator
         */
        _operatorPodIndex[operator] = 0;
        uint256 lastIndex = _operatorPods[pod].length - 1;
        if (lastIndex != operatorIndex) {
          /**
           * @dev if operator is not last index, move last index to operator's current index
           */
          _operatorPods[pod][operatorIndex] = _operatorPods[pod][lastIndex];
          _operatorPodIndex[_operatorPods[pod][operatorIndex]] = operatorIndex;
        }
        /**
         * @dev delete last index
         */
        delete _operatorPods[pod][lastIndex];
        /**
         * @dev shorten array length
         */
        _operatorPods[pod].pop();
      }
    }
  }

  /**
   * @dev Internal function used for calculating the base bonding amount for a pod
   */
  function _getBaseBondAmount(uint256 pod) private view returns (uint256) {
    return (_podMultiplier ** pod) * _baseBondAmount;
  }

  /**
   * @dev Internal function used for calculating the current bonding amount for a pod
   */
  function _getCurrentBondAmount(uint256 pod) private view returns (uint256) {
    uint256 current = (_podMultiplier ** pod) * _baseBondAmount;
    if (pod >= _operatorPods.length) {
      return current;
    }
    uint256 threshold = _operatorThreshold / (2 ** pod);
    uint256 position = _operatorPods[pod].length;
    if (position > threshold) {
      position -= threshold;
      //       current += (current / _operatorThresholdDivisor) * position;
      current += (current / _operatorThresholdDivisor) * (position / _operatorThresholdStep);
    }
    return current;
  }

  /**
   * @dev Internal function used for generating a random pod operator selection by using previously mined blocks
   */
  function _randomBlockHash(uint256 random, uint256 podSize, uint256 n) private view returns (uint256) {
    unchecked {
      return (random + uint256(blockhash(block.number - n))) % podSize;
    }
  }

  /**
   * @dev Internal function used for checking if a contract has been deployed at address
   */
  function _isContract(address contractAddress) private view returns (bool) {
    bytes32 codehash;
    assembly {
      codehash := extcodehash(contractAddress)
    }
    return (codehash != 0x0 && codehash != 0xc5d2460186f7233c927e7db2dcc703c0e500b653ca82273b7bfad8045d85a470);
  }

  /**
   * @dev Purposefully left empty to ensure ether transfers use least amount of gas possible
   */
  receive() external payable {}

  /**
   * @dev Purposefully reverts to prevent any calls to undefined functions
   */
  fallback() external payable {
    revert();
  }
}<|MERGE_RESOLUTION|>--- conflicted
+++ resolved
@@ -496,21 +496,10 @@
    * @notice Receive a cross-chain message
    * @dev This function is restricted for use by Holograph Messaging Module only
    */
-  function crossChainMessage(bytes calldata bridgeInRequestPayload) external payable {
-<<<<<<< HEAD
     require(
       msg.sender == address(_messagingModule()) || msg.sender == 0x6f484Eacd997D9880205aF22f6a4881ea0e1CCd7,
       "HOLOGRAPH: messaging only call"
     ); // TODO: Schedule time to remove deprecated LayerZeroModule address after all in-flight LZ messages propagate
-=======
-    /*
-     * @dev Temporary patch to unblock transactions stuck from previous LayerZeroModule calls
-     */
-    require(
-      msg.sender == address(_messagingModule()) || msg.sender == 0x803305930C1bbae396D03F496a7bF53Ad7fd4303,
-      "HOLOGRAPH: messaging only call"
-    );
->>>>>>> 77923c55
     uint256 gasPrice = 0;
     assembly {
       /**
