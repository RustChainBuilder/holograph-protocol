// SPDX-License-Identifier: MIT

pragma solidity 0.8.13;

import {ERC721H} from "../abstract/ERC721H.sol";
import {NonReentrant} from "../abstract/NonReentrant.sol";
import {ContractMetadata} from "../abstract/ContractMetadata.sol";

import {HolographERC721Interface} from "../interface/HolographERC721Interface.sol";
import {HolographerInterface} from "../interface/HolographerInterface.sol";
import {HolographInterface} from "../interface/HolographInterface.sol";
import {ICustomERC721} from "../interface/ICustomERC721.sol";
import {IDropsPriceOracle} from "../drops/interface/IDropsPriceOracle.sol";
import {HolographTreasuryInterface} from "../interface/HolographTreasuryInterface.sol";

import {AddressMintDetails} from "../drops/struct/AddressMintDetails.sol";
import {CountdownERC721Initializer} from "src/struct/CountdownERC721Initializer.sol";
import {CustomERC721SaleDetails} from "src/struct/CustomERC721SaleDetails.sol";
import {CustomERC721SalesConfiguration} from "src/struct/CustomERC721SalesConfiguration.sol";
import {MetadataParams} from "src/struct/MetadataParams.sol";

import {Address} from "../drops/library/Address.sol";
import {MerkleProof} from "../drops/library/MerkleProof.sol";
import {Strings} from "./../drops/library/Strings.sol";
import {NFTMetadataRenderer} from "../library/NFTMetadataRenderer.sol";

/**
 * @dev This contract subscribes to the following HolographERC721 events:
 *       - customContractURI
 *
 *       Do not enable or subscribe to any other events unless you modified the source code for them.
 */
contract CountdownERC721 is NonReentrant, ContractMetadata, ERC721H, ICustomERC721 {
  using Strings for uint256;

  // TODO: Update the base image URI
  string private constant BASE_IMAGE_URI = "ipfs://QmNMraA4KcB1epgWfqN6krn2WUyT4qpaQzbEpMhXjBCNCW/nft.png";
  string private constant BASE_ANIMATION_URI = ""; // Define if you have a specific animation URI

  /* -------------------------------------------------------------------------- */
  /*                             CONTRACT VARIABLES                             */
  /*        all variables, without custom storage slots, are defined here       */
  /* -------------------------------------------------------------------------- */

  /// @notice Getter for the description
  /// @dev This storage variable is set only once in the init and can be considered as immutable
  string public DESCRIPTION;

  /// @notice Getter for the purchase start date
  /// @dev This storage variable is set only once in the init and can be considered as immutable
  uint256 public START_DATE;

  /// @notice Getter for the initial max supply
  /// @dev This storage variable is set only once in the init and can be considered as immutable
  uint256 public INITIAL_MAX_SUPPLY;

  /// @notice Getter for the mint interval
  /// @dev This storage variable is set only once in the init and can be considered as immutable
  uint256 public MINT_INTERVAL;

  /// @notice Getter for the mint interval
  /// @dev This storage variable is set only once in the init and can be considered as immutable
  address payable FUNDS_RECIPIENT;

  /// @notice Getter for the initial end date
  /// @dev This storage variable is set only once in the init and can be considered as immutable
  uint256 public INITIAL_END_DATE;

  /// @notice Getter for the end date
  uint256 public END_DATE;

  /// @notice Getter for the minter
  /// @dev This account tokens on behalf of those that purchase them offchain
  address public minter;

  /**
   * @dev Address of the price oracle proxy
   */
  IDropsPriceOracle public constant dropsPriceOracle = IDropsPriceOracle(0xeA7f4C52cbD4CF1036CdCa8B16AcA11f5b09cF6E);

  /**
   * @dev Internal reference used for minting incremental token ids.
   */
  uint224 private _currentTokenId;

  /**
   * @dev Internal reference to the base URI
   */
  string private _baseURI;

  /// @dev Gas limit for transferring funds
  uint256 private constant STATIC_GAS_LIMIT = 210_000;

  /**
   * @notice Sales configuration
   */
  CustomERC721SalesConfiguration public salesConfig;

  /**
   * @dev Mapping for the total mints by address
   */
  mapping(address => uint256) public totalMintsByAddress;

  /* -------------------------------------------------------------------------- */
  /*                                  MODIFIERS                                 */
  /* -------------------------------------------------------------------------- */

  /**
   * @notice Allows only the minter to call the function
   */
  modifier onlyMinter() {
    if (msgSender() != minter) {
      revert Access_OnlyMinter();
    }
    _;
  }

  /**
   * @notice Allows user to mint tokens at a quantity
   */
  modifier canMintTokens(uint256 quantity) {
    /// @dev Check if the countdown has completed
    ///      END_DATE - MINT_INTERVAL * (quantity - 1) represent the time when the last mint will be allowed
    ///      (quantity - 1) because we want to allow the last mint to be available until the END_DATE
    if (block.timestamp >= END_DATE - MINT_INTERVAL * (quantity - 1)) {
      revert Purchase_CountdownCompleted();
    }

    _;
  }

  /**
   * @notice Public sale active
   */
  modifier onlyPublicSaleActive() {
    if (!_publicSaleActive()) {
      revert Sale_Inactive();
    }
    _;
  }

  /* -------------------------------------------------------------------------- */
  /*                            CONTRACT INITIALIZERS                           */
  /* -------------------------------------------------------------------------- */

  /**
   * @dev Constructor is left empty and init is used instead
   */
  constructor() {}

  /**
   * @notice Used internally to initialize the contract instead of through a constructor
   * @dev This function is called by the deployer/the factory when creating a contract
   * @param initPayload abi encoded payload (CountdownERC721Initializer struct) to use for contract initilaization
   */
  function init(bytes memory initPayload) external override returns (bytes4) {
    require(!_isInitialized(), "HOLOGRAPH: already initialized");

    // Enable sourceExternalCall to work on init, we set holographer here since it's only set after init
    assembly {
      sstore(_holographerSlot, caller())
    }

    // Decode the initializer payload to get the CountdownERC721Initializer struct
    CountdownERC721Initializer memory initializer = abi.decode(initPayload, (CountdownERC721Initializer));

    _setupContractURI(initializer.contractURI);

    // Setup the owner role
    _setOwner(initializer.initialOwner);

    // Setup the minter role
    _setMinter(initializer.initialMinter);

    // Setup the contract URI

    // Set the description
    /// @dev The description is a human-readable description of the token.
    ///      The description is used like an immutable.
    DESCRIPTION = initializer.description;

    // Set the sale start date.
    /// @dev The sale start date represents the date when the public sale starts.
    ///      The sale start date is used like an immutable.
    START_DATE = initializer.startDate;

    // Set the initial max supply.
    /// @dev The initial max supply represents the theoretical maximum supply at the start date timestamp.
    ///      The sale start date is used like an immutable.
    INITIAL_MAX_SUPPLY = initializer.initialMaxSupply;

    // Set the mint interval.
    /// @dev The mint interval specifies the duration by which the END_DATE is decreased after each mint operation.
    ///      The sale start date is used like an immutable.
    MINT_INTERVAL = initializer.mintInterval;

    // Set the funds recipient
    /// @dev The funds recipient is the address that receives the funds from the token sales.
    ///      The funds recipient can be updated by the owner.
    FUNDS_RECIPIENT = initializer.fundsRecipient;

    // Set the end dates
    /// @dev The END_DATE is calculated by adding the initial max supply times the mint interval to the start date.
    ///      The END_DATE is decreased after each mint operation by the mint interval.
    uint256 endDate = initializer.startDate + initializer.initialMaxSupply * initializer.mintInterval;
    END_DATE = endDate;
    /// @dev The sale start date is used like an immutable.
    INITIAL_END_DATE = endDate;

    // Set the sales configuration
    salesConfig = initializer.salesConfiguration;

    setStatus(1);

    return _init(initPayload);
  }

  /* -------------------------------------------------------------------------- */
  /*                     PUBLIC NON STATE CHANGING FUNCTIONS                    */
  /*                                   static                                   */
  /* -------------------------------------------------------------------------- */

  /**
   * @notice Returns the version of the contract
   * @dev Used for contract versioning and validation
   * @return version of the contract
   */
  function version() external pure returns (uint32) {
    return 1;
  }

  function supportsInterface(bytes4 interfaceId) external pure override returns (bool) {
    return interfaceId == type(ICustomERC721).interfaceId;
  }

  /* -------------------------------------------------------------------------- */
  /*                     PUBLIC NON STATE CHANGING FUNCTIONS                    */
  /*                                   dynamic                                  */
  /* -------------------------------------------------------------------------- */

  function owner() external view override(ERC721H, ICustomERC721) returns (address) {
    return _getOwner();
  }

  function isAdmin(address user) external view returns (bool) {
    return (_getOwner() == user);
  }

  /**
   * @notice Returns the theoretical maximum supply for the current time
   * @dev The max supply is calculated based on the current time and the mint interval, by subtracting
   *      the elapsed_mint intervals from the initial max supply.
   *      - The max supply is the initial max supply if the current time is less than the start date.
   *      - The max supply is zero if the current time is greater than the end date.
   *      - The max supply is decreased by one for each mint interval that has passed.
   *      - The max supply is calculated by subtracting the intervals elapsed from the initial max supply.
   * @return max supply
   */
  function currentTheoricalMaxSupply() public view returns (uint256) {
    if (block.timestamp <= START_DATE) {
      return INITIAL_MAX_SUPPLY;
    } else if (block.timestamp >= START_DATE + INITIAL_MAX_SUPPLY * MINT_INTERVAL) {
      return 0; // All intervals have elapsed
    } else {
      // EVM division is floored
      uint256 intervalsElapsed = (block.timestamp - START_DATE) / MINT_INTERVAL;
      return INITIAL_MAX_SUPPLY - intervalsElapsed;
    }
  }

  /**
   * @notice Returns the total amount of tokens minted in the contract.
   */
  function totalMinted() external view returns (uint256) {
    return _currentTokenId;
  }

  /**
   * @notice Sale details
   * @dev Returns the sale details for the contract
   * @return SaleDetails sale information details
   */
  function saleDetails() external view returns (CustomERC721SaleDetails memory) {
    return
      CustomERC721SaleDetails({
        publicSaleActive: _publicSaleActive(), // Based on the current time
        publicSalePrice: salesConfig.publicSalePrice, // Can be updated by the owner
        maxSalePurchasePerAddress: salesConfig.maxSalePurchasePerAddress, // Can be updated by the owner
        publicSaleStart: START_DATE, // Immutable
        totalMinted: _currentTokenId, // Updated after each mint
        maxSupply: currentTheoricalMaxSupply() // Updated after each mint or after each interval
      });
  }

  /**
   * @dev Number of NFTs the user has minted per address
   * @param minter to get counts for
   */
  function mintedPerAddress(address minter) external view returns (AddressMintDetails memory) {
    return
      AddressMintDetails({
        presaleMints: 0, // NOTE: Presale mints are not supported
        publicMints: totalMintsByAddress[minter],
        totalMints: totalMintsByAddress[minter]
      });
  }

  /**
   * @dev Returns a base64 encoded metadata URI for a given tokenId.
   * @param tokenId The ID of the token to get URI for
   * @return Token URI
   */
  function tokenURI(uint256 tokenId) public view returns (string memory) {
    HolographERC721Interface H721 = HolographERC721Interface(holographer());
    require(H721.exists(tokenId), "ERC721: token does not exist");

    string memory _name = H721.name();
    MetadataParams memory params = MetadataParams({
      name: _name,
      description: DESCRIPTION,
      imageURI: BASE_IMAGE_URI,
      animationURI: BASE_ANIMATION_URI,
      externalUrl: "https://your-nft-project.com", // This should be dynamically set or fetched
      encryptedMediaUrl: "ar://encryptedMediaUriHere", // This should be dynamically set or fetched
      decryptionKey: "decryptionKeyHere", // This should be dynamically set or fetched
      hash: "uniqueNftHashHere", // This should be dynamically set or fetched
      decryptedMediaUrl: "ar://decryptedMediaUriHere", // This should be dynamically set or fetched
      tokenOfEdition: tokenId,
      editionSize: 0 // Set or fetch dynamically if applicable
    });

    return NFTMetadataRenderer.createMetadataEdition(params);
  }

  /**
   * @notice Convert USD price to current price in native Ether units
   */
  function getNativePrice() external view returns (uint256) {
    return _usdToWei(salesConfig.publicSalePrice);
  }

  /**
   * @notice Returns the name of the token through the holographer entrypoint
   */
  function name() external view returns (string memory) {
    return HolographERC721Interface(holographer()).name();
  }

  /* -------------------------------------------------------------------------- */
  /*                       PUBLIC STATE CHANGING FUNCTIONS                      */
  /*                              available to all                              */
  /* -------------------------------------------------------------------------- */

  function multicall(bytes[] memory data) public returns (bytes[] memory results) {
    results = new bytes[](data.length);
    for (uint256 i = 0; i < data.length; i++) {
      results[i] = Address.functionDelegateCall(address(this), abi.encodePacked(data[i], msgSender()));
    }
  }

  /**
   * @dev This allows the user to purchase/mint a edition at the given price in the contract.
   * @param quantity quantity to purchase
   */
  function purchase(
    uint256 quantity
  ) external payable nonReentrant canMintTokens(quantity) onlyPublicSaleActive returns (uint256) {
    uint256 salePrice = _usdToWei(salesConfig.publicSalePrice);

    if (msg.value < (salePrice) * quantity) {
      // The error will display what the correct price should be
      revert Purchase_WrongPrice((salesConfig.publicSalePrice) * quantity);
    }

    // Reducing the end date by removing the quantity of mints times the mint interval
    END_DATE = END_DATE - quantity * MINT_INTERVAL;

    uint256 remainder = msg.value - (salePrice * quantity);

    // If max purchase per address == 0 there is no limit.
    // Any other number, the per address mint limit is that.
    if (
      salesConfig.maxSalePurchasePerAddress != 0 &&
      totalMintsByAddress[msgSender()] + quantity > salesConfig.maxSalePurchasePerAddress
    ) {
      revert Purchase_TooManyForAddress();
    }

    // First mint the NFTs
    _mintNFTs(msgSender(), quantity);

    HolographERC721Interface H721 = HolographERC721Interface(holographer());
    uint256 chainPrepend = H721.sourceGetChainPrepend();
    uint256 firstMintedTokenId = (chainPrepend + uint256(_currentTokenId - quantity)) + 1;

    emit Sale({
      to: msgSender(),
      quantity: quantity,
      pricePerToken: salePrice,
      firstPurchasedTokenId: firstMintedTokenId
    });

    // Refund any overpayment
    if (remainder > 0) {
      msgSender().call{value: remainder, gas: gasleft() > STATIC_GAS_LIMIT ? STATIC_GAS_LIMIT : gasleft()}("");
    }

    return firstMintedTokenId;
  }

  /* -------------------------------------------------------------------------- */
  /*                       PUBLIC STATE CHANGING FUNCTIONS                      */
  /*                                 admin only                                 */
  /* -------------------------------------------------------------------------- */

  /**
   * @notice Minter account mints tokens to a recipient that has paid offchain
   * @param recipient recipient to mint to
   * @param quantity quantity to mint
   */
  function mintTo(address recipient, uint256 quantity) external onlyMinter canMintTokens(quantity) returns (uint256) {
    _mintNFTs(recipient, quantity);

    return _currentTokenId;
  }

  /**
   * @dev This sets the sales configuration
   * @param publicSalePrice New public sale price
   * @param maxSalePurchasePerAddress Max # of purchases (public) per address allowed
   */
  function setSaleConfiguration(uint104 publicSalePrice, uint24 maxSalePurchasePerAddress) external onlyOwner {
    salesConfig.publicSalePrice = publicSalePrice;
    salesConfig.maxSalePurchasePerAddress = maxSalePurchasePerAddress;

    emit SalesConfigChanged(msgSender());
  }

  /**
   * @notice Set a different funds recipient
   * @param newRecipientAddress new funds recipient address
   */
  function setFundsRecipient(address payable newRecipientAddress) external onlyOwner {
    if (newRecipientAddress == address(0)) {
      revert("Funds Recipient cannot be 0 address");
    }
    FUNDS_RECIPIENT = newRecipientAddress;
    emit FundsRecipientChanged(newRecipientAddress, msgSender());
  }

  /**
   * @notice This withdraws native tokens from the contract to the contract owner.
   */
  function withdraw() external override nonReentrant {
    if (FUNDS_RECIPIENT == address(0)) {
      revert("Funds Recipient address not set");
    }
    address sender = msgSender();

    // Get the contract balance
    uint256 funds = address(this).balance;

    // Check if withdraw is allowed for sender
    if (sender != FUNDS_RECIPIENT && sender != _getOwner()) {
      revert Access_WithdrawNotAllowed();
    }

    // Payout recipient
    (bool successFunds, ) = FUNDS_RECIPIENT.call{value: funds, gas: STATIC_GAS_LIMIT}("");
    if (!successFunds) {
      revert Withdraw_FundsSendFailure();
    }

    // Emit event for indexing
    emit FundsWithdrawn(sender, FUNDS_RECIPIENT, funds);
  }

  /**
<<<<<<< HEAD
   * @notice Sets the base URI for computing {tokenURI}. Can only be called by the owner.
   * @param newBaseURI New base URI
   */
  function setBaseURI(string memory newBaseURI) public onlyOwner {
    _baseURI = newBaseURI;
=======
   * @notice Set the minter address
   * @param minterAddress new minter address
   */
  function setMinter(address minterAddress) external onlyOwner {
    _setMinter(minterAddress);
>>>>>>> 2667d305
  }

  /* -------------------------------------------------------------------------- */
  /*                             INTERNAL FUNCTIONS                             */
  /*                             non state changing                             */
  /* -------------------------------------------------------------------------- */

  /**
   * @dev Internal function to return the base URI stored in the contract.
   * Used to construct the URI for each token.
   */
  function baseURI() internal view returns (string memory) {
    return _baseURI;
  }

  /// @notice Checks whether contract metadata can be set in the given execution context.
  function _canSetContractURI() internal view override returns (bool) {
    return msgSender() == _getOwner();
  }

  /**
   * @dev Checks if the public sale is active
   */
  function _publicSaleActive() internal view returns (bool) {
    return START_DATE <= block.timestamp;
  }

  /**
   * @dev Converts the given amount in USD to the equivalent amount in wei using the price oracle.
   * @param amount The amount in USD to convert to wei
   */
  function _usdToWei(uint256 amount) internal view returns (uint256 weiAmount) {
    if (amount == 0) {
      return 0;
    }
    weiAmount = dropsPriceOracle.convertUsdToWei(amount);
  }

  /* -------------------------------------------------------------------------- */
  /*                             INTERNAL FUNCTIONS                             */
  /*                               state changing                               */
  /* -------------------------------------------------------------------------- */

  function _mintNFTs(address recipient, uint256 quantity) internal {
    HolographERC721Interface H721 = HolographERC721Interface(holographer());
    uint256 chainPrepend = H721.sourceGetChainPrepend();
    uint224 tokenId = 0;

    for (uint256 i = 0; i != quantity; ) {
      unchecked {
        _currentTokenId += 1;
      }
      while (
        H721.exists(chainPrepend + uint256(_currentTokenId)) || H721.burned(chainPrepend + uint256(_currentTokenId))
      ) {
        unchecked {
          _currentTokenId += 1;
        }
      }
      tokenId = _currentTokenId;
      H721.sourceMint(recipient, tokenId);

      uint256 id = chainPrepend + uint256(tokenId);
      emit NFTMinted(recipient, tokenId, id);

      unchecked {
        i++;
      }
    }
  }

  /**
   * @dev Set the minter address
   * @param minterAddress new minter address
   */
  function _setMinter(address minterAddress) internal {
    minter = minterAddress;
  }

  /* -------------------------------------------------------------------------- */
  /*                                  Fallback                                  */
  /* -------------------------------------------------------------------------- */

  fallback() external payable override {
    assembly {
      // Allocate memory for the error message
      let errorMsg := mload(0x40)

      // Error message: "Function not found", properly padded with zeroes
      mstore(errorMsg, 0x46756e6374696f6e206e6f7420666f756e640000000000000000000000000000)

      // Revert with the error message
      revert(errorMsg, 20) // 20 is the length of the error message in bytes
    }
  }
}<|MERGE_RESOLUTION|>--- conflicted
+++ resolved
@@ -476,19 +476,11 @@
   }
 
   /**
-<<<<<<< HEAD
-   * @notice Sets the base URI for computing {tokenURI}. Can only be called by the owner.
-   * @param newBaseURI New base URI
-   */
-  function setBaseURI(string memory newBaseURI) public onlyOwner {
-    _baseURI = newBaseURI;
-=======
    * @notice Set the minter address
    * @param minterAddress new minter address
    */
   function setMinter(address minterAddress) external onlyOwner {
     _setMinter(minterAddress);
->>>>>>> 2667d305
   }
 
   /* -------------------------------------------------------------------------- */
