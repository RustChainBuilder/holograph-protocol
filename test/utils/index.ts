--- conflicted
+++ resolved
@@ -39,10 +39,6 @@
   Erc20Config,
   Erc721Config,
   LeanHardhatRuntimeEnvironment,
-<<<<<<< HEAD
-=======
-  chain2Ethers,
->>>>>>> fd9e639c
   hreSplit,
   generateErc20Config,
   generateErc721Config,
