declare var global: any;
import fs from 'fs';
import path from 'path';
import '@typechain/hardhat';
import 'hardhat-gas-reporter';
import '@holographxyz/hardhat-deploy-holographed';
import '@nomiclabs/hardhat-waffle';
import '@nomiclabs/hardhat-ethers';
import '@nomiclabs/hardhat-etherscan';
import '@nomicfoundation/hardhat-foundry';
// import '@tenderly/hardhat-tenderly';
import { subtask } from 'hardhat/config';
import { TASK_COMPILE_SOLIDITY_GET_SOURCE_PATHS } from 'hardhat/builtin-tasks/task-names';

import { types, task, HardhatUserConfig } from 'hardhat/config';
import '@holographxyz/hardhat-holograph-contract-builder';
import { BigNumber } from 'ethers';
import { Environment, getEnvironment } from '@holographxyz/environment';
import { NetworkType, Network, Networks, networks } from '@holographxyz/networks';
import { GasService } from './scripts/utils/gas-service';
import dotenv from 'dotenv';
dotenv.config();

function getRemappings() {
  return fs
    .readFileSync('remappings.txt', 'utf8')
    .split('\n')
    .filter(Boolean) // remove empty lines
    .map((line) => line.trim().split('='));
}

function hex2buffer(input: string): Uint8Array {
  input = input.toLowerCase().trim();
  if (input.startsWith('0x')) {
    input = input.substring(2).trim();
  }
  if (input.length % 2 !== 0) {
    input = '0' + input;
  }
  let bytes: number[] = [];
  for (let i = 0; i < input.length; i += 2) {
    bytes.push(parseInt(input.substring(i, i + 2), 16));
  }
  return Uint8Array.from(bytes);
}

const currentEnvironment = Environment[getEnvironment()];
process.stdout.write(`\n👉 Environment: ${currentEnvironment}\n\n`);

const SOLIDITY_VERSION = process.env.SOLIDITY_VERSION || '0.8.13';

const MNEMONIC = process.env.MNEMONIC || 'test '.repeat(11) + 'junk';
const DEPLOYER = process.env.DEPLOYER || '0xac0974bec39a17e36ba4a6b4d238ff944bacb478cbed5efcae784d7bf4f2ff80';

if (
  process.env.SUPER_COLD_STORAGE_ENABLED &&
  process.env.SUPER_COLD_STORAGE_ENABLED == 'true' &&
  process.env.npm_lifecycle_event == 'deploy'
) {
  global.__superColdStorage = {
    address: process.env.SUPER_COLD_STORAGE_ADDRESS,
    domain: process.env.SUPER_COLD_STORAGE_DOMAIN,
    authorization: process.env.SUPER_COLD_STORAGE_AUTHORIZATION, // String.fromCharCode.apply(null, hex2buffer(process.env.SUPER_COLD_STORAGE_AUTHORIZATION)),
    ca: String.fromCharCode.apply(null, hex2buffer(process.env.SUPER_COLD_STORAGE_CA)),
  };
}

const setDeployerKey = function (fallbackKey: string | number): string | number {
  if ('__superColdStorage' in global) {
    return ('super-cold-storage://' + global.__superColdStorage.address) as string;
  } else {
    return fallbackKey;
  }
};

const dynamicNetworks = function (skipLocalhost: boolean = true): unknown {
  let output = {};
  for (const name of Object.keys(networks)) {
    if (name != 'hardhat' && (!skipLocalhost || (skipLocalhost && name != 'localhost' && name != 'localhost2'))) {
      let envKey = name.replace(/([A-Z]{1})/g, '_$1').toUpperCase();
      output[name] = {
        url: process.env[envKey + '_RPC_URL'] || networks[name].rpc,
        chainId: networks[name].chain,
        accounts: [process.env[envKey + '_PRIVATE_KEY'] || DEPLOYER],
      };
    }
  }
  return output;
};

const dynamicExternalDeployments = function (): unknown {
  let output = {};
  for (const name of Object.keys(networks)) {
    if (name != 'hardhat') {
      output[name] = ['node_modules/@holographxyz/holograph-genesis/deployments/' + name];
    }
  }
  return output;
};

const AVALANCHE_PRIVATE_KEY = process.env.AVALANCHE_PRIVATE_KEY || DEPLOYER;
const AVALANCHE_TESTNET_PRIVATE_KEY = process.env.AVALANCHE_TESTNET_PRIVATE_KEY || DEPLOYER;
const BINANCE_SMART_CHAIN_PRIVATE_KEY = process.env.BINANCE_SMART_CHAIN_PRIVATE_KEY || DEPLOYER;
const BINANCE_SMART_CHAIN_TESTNET_PRIVATE_KEY = process.env.BINANCE_SMART_CHAIN_TESTNET_PRIVATE_KEY || DEPLOYER;
const ETHEREUM_PRIVATE_KEY = process.env.ETHEREUM_PRIVATE_KEY || DEPLOYER;
const ETHEREUM_TESTNET_GOERLI_PRIVATE_KEY = process.env.ETHEREUM_TESTNET_GOERLI_PRIVATE_KEY || DEPLOYER;
const ETHEREUM_TESTNET_RINKEBY_PRIVATE_KEY = process.env.ETHEREUM_TESTNET_RINKEBY_PRIVATE_KEY || DEPLOYER;
const POLYGON_PRIVATE_KEY = process.env.POLYGON_PRIVATE_KEY || DEPLOYER;
const POLYGON_TESTNET_PRIVATE_KEY = process.env.POLYGON_TESTNET_PRIVATE_KEY || DEPLOYER;

const selectDeploymentSalt = (): number => {
  let salt;
  switch (currentEnvironment) {
    case Environment.experimental:
      salt = parseInt(process.env.EXPERIMENTAL_DEPLOYMENT_SALT || '1000000');
      if (salt > 9999999 || salt < 1000000) {
        throw new Error('EXPERIMENTAL_DEPLOYMENT_SALT is out of bounds. Allowed range is [1000000-9999999]');
      }
      break;
    case Environment.develop:
      salt = parseInt(process.env.DEVELOP_DEPLOYMENT_SALT || '1000');
      if (salt > 999999 || salt < 1000) {
        throw new Error('DEVELOP_DEPLOYMENT_SALT is out of bounds. Allowed range is [1000-999999]');
      }
      break;
    case Environment.testnet:
      salt = parseInt(process.env.TESTNET_DEPLOYMENT_SALT || '0');
      if (salt > 999 || salt < 0) {
        throw new Error('TESTNET_DEPLOYMENT_SALT is out of bounds. Allowed range is [0-999]');
      }
      break;
    case Environment.mainnet:
      salt = parseInt(process.env.MAINNET_DEPLOYMENT_SALT || '0');
      if (salt > 999 || salt < 0) {
        throw new Error('MAINNET_DEPLOYMENT_SALT is out of bounds. Allowed range is [0-999]');
      }
      break;
    default:
      throw new Error('Unknown Environment provided -> ' + currentEnvironment);
  }
  return salt;
};

const DEPLOYMENT_SALT = selectDeploymentSalt();

const DEPLOYMENT_PATH = process.env.DEPLOYMENT_PATH || 'deployments';

global.__DEPLOYMENT_SALT = '0x' + DEPLOYMENT_SALT.toString(16).padStart(64, '0');

// This subtask runs before the actual hardhat compile task
// THis is used to filter out the contracts/drops folder from compilation since those are handled by foundry
// TODO: Disabled for now
// subtask(TASK_COMPILE_SOLIDITY_GET_SOURCE_PATHS).setAction(async (_, __, runSuper) => {
//   const paths = await runSuper();
//   return paths.filter((p) => !p.includes('contracts/drops/'));
// });

// this task runs before the actual hardhat deploy task
task('deploy', 'Deploy contracts').setAction(async (args, hre, runSuper) => {
  //  let network: Network = networks[hre.network.name];
  //  if (network.type === NetworkType.mainnet) {
  //  }
  // set gas parameters
  global.__gasLimitMultiplier = BigNumber.from(process.env.GAS_LIMIT_MULTIPLIER || '10000');
  global.__gasPriceMultiplier = BigNumber.from(process.env.GAS_PRICE_MULTIPLIER || '10000');
  global.__maxGasPrice = BigNumber.from(process.env.MAXIMUM_GAS_PRICE || '0');
  global.__maxGasBribe = BigNumber.from(process.env.MAXIMUM_GAS_BRIBE || '0');
  // start gas price monitoring service
  process.stdout.write('Loading Gas Price Service\n');
  const gasService: GasService = new GasService(hre.network.name, hre.ethers.provider, 'DEBUG' in process.env);
  process.stdout.write('Seeding Gas Price Service\n');
  await gasService.init();
  process.stdout.write('\nReady to start deployments\n');
  // run the actual hardhat deploy task
  return runSuper(args);
});

task('deploymentsPrettier', 'Adds EOF new line to prevent prettier to change files').setAction(async (args) => {
  if (!fs.existsSync('./deployments')) {
    throw new Error('The directory "deployments" was not found.');
  }

  function getAllFiles(dirPath: string, arrayOfFiles: string[]) {
    const files = fs.readdirSync(dirPath);

    arrayOfFiles = arrayOfFiles || [];

    for (const file of files) {
      if (fs.statSync(dirPath + '/' + file).isDirectory()) {
        arrayOfFiles = getAllFiles(dirPath + '/' + file, arrayOfFiles);
      } else {
        arrayOfFiles.push(path.join(__dirname, dirPath, '/', file));
      }
    }

    return arrayOfFiles;
  }

  function checkIfEoFIsEmpty(fileContent: string) {
    const matches = fileContent.match(/\r?\n$/);
    if (matches) {
      return true;
    }
    return false;
  }

  const files = getAllFiles('./deployments', []);
  for (const file of files) {
    if (file.endsWith('.json')) {
      const fileContents = fs.readFileSync(file, 'utf8');
      if (!checkIfEoFIsEmpty(fileContents)) {
        fs.appendFileSync(file, '\n');
      }
    }
  }
});

task('abi', 'Create standalone ABI files for all smart contracts')
  .addOptionalParam('silent', 'Provide less details in the output', false, types.boolean)
  .setAction(async (args, hre) => {
    if (!fs.existsSync('./artifacts')) {
      throw new Error('The directory "artifacts" was not found. Make sure you run "yarn compile" first.');
    }
    const recursiveDelete = function (dir: string) {
      const files = fs.readdirSync(dir, { withFileTypes: true });
      for (let i = 0, l = files.length; i < l; i++) {
        if (files[i].isDirectory()) {
          recursiveDelete(dir + '/' + files[i].name);
          fs.rmdirSync(dir + '/' + files[i].name);
        } else {
          fs.unlinkSync(dir + '/' + files[i].name);
        }
      }
    };
    const extractABIs = function (sourceDir: string, deployDir: string) {
      const files = fs.readdirSync(sourceDir, { withFileTypes: true });
      for (let i = 0, l = files.length; i < l; i++) {
        const file = files[i].name;
        if (files[i].isDirectory()) {
          extractABIs(sourceDir + '/' + file, deployDir);
        } else {
          if (file.endsWith('.json') && !file.endsWith('.dbg.json')) {
            if (!args.silent) {
              console.log(' -- exporting', file.split('.')[0], 'ABI');
            }
            const data = JSON.parse(fs.readFileSync(sourceDir + '/' + file, 'utf8')).abi;
            fs.writeFileSync(deployDir + '/' + file, JSON.stringify(data, undefined, 2) + '\n');
          }
        }
      }
    };
    if (!fs.existsSync('./abi')) {
      fs.mkdirSync('./abi');
    }
    if (!fs.existsSync('./abi/' + currentEnvironment)) {
      fs.mkdirSync('./abi/' + currentEnvironment);
    } else {
      recursiveDelete('./abi/' + currentEnvironment);
    }
    extractABIs('./artifacts/contracts', './abi/' + currentEnvironment);
  });

/**
 * Go to https://hardhat.org/config/ to learn more
 * @type import('hardhat/config').HardhatUserConfig
 */
const config: HardhatUserConfig = {
  preprocess: {
    eachLine: (hre) => ({
      transform: (line: string) => {
        if (line.match(/^\s*import /i)) {
          for (const [from, to] of getRemappings()) {
            if (line.includes(from)) {
              line = line.replace(from, to);
              break;
            }
          }
        }
        return line;
      },
    }),
  },
  paths: {
    sources: 'contracts',
    cache: 'cache_hardhat',
    deployments: DEPLOYMENT_PATH + '/' + currentEnvironment,
  },
  defaultNetwork: 'localhost',
  external: {
    deployments: dynamicExternalDeployments(),
  },
  networks: {
    localhost: {
      url: networks.localhost.rpc,
      chainId: networks.localhost.chain,
      accounts: {
        mnemonic: MNEMONIC,
        path: "m/44'/60'/0'/0",
        initialIndex: 0,
        count: 11,
        passphrase: '',
      },
      companionNetworks: {
        // https://github.com/wighawag/hardhat-deploy#companionnetworks
        l2: 'localhost2',
      },
      saveDeployments: false,
    },
    localhost2: {
      url: networks.localhost2.rpc,
      chainId: networks.localhost2.chain,
      accounts: {
        mnemonic: MNEMONIC,
        path: "m/44'/60'/0'/0",
        initialIndex: 0,
        count: 11,
        passphrase: '',
      },
      companionNetworks: {
        // https://github.com/wighawag/hardhat-deploy#companionnetworks
        l2: 'localhost',
      },
      saveDeployments: false,
    },
    ...dynamicNetworks(),
  },
  namedAccounts: {
    deployer: setDeployerKey(0),
    lzEndpoint: 10,
  },
  solidity: {
    version: SOLIDITY_VERSION,
    settings: {
      optimizer: {
        enabled: true,
        runs: 999999,
      },
      metadata: {
        bytecodeHash: 'none',
      },
    },
  },
  mocha: {
    timeout: 1000 * 60 * 60,
  },
  gasReporter: {
    // I prefer my command line tools to not try to connect to a 3rd party site while I am loading private keys into it
    enabled: process.env.PRIVACY_MODE ? false : true,
    // enabled: process.env.COINMARKETCAP_API_KEY !== undefined,
    outputFile: './gasReport.txt', // comment line to get the report on terminal
    noColors: true, // comment line to get the report on terminal
    currency: 'USD',
    coinmarketcap: process.env.COINMARKETCAP_API_KEY || '',
    token: 'ETH',
    gasPriceApi: process.env.PRIVACY_MODE
      ? ''
      : 'https://api.binanceSmartChainscan.com/api?module=proxy&action=ethereumTestnet_gasPrice',
  },
  etherscan: {
    apiKey: {
      mainnet: process.env.ETHERSCAN_API_KEY || '',
      goerli: process.env.ETHERSCAN_API_KEY || '',
      avalanche: process.env.SNOWTRACE_API_KEY || '',
      avalancheFujiTestnet: process.env.SNOWTRACE_API_KEY || '',
      polygon: process.env.POLYGONSCAN_API_KEY || '',
      polygonMumbai: process.env.POLYGONSCAN_API_KEY || '',
      bsc: process.env.BSCSCAN_API_KEY || '',
      bscTestnet: process.env.BSCSCAN_API_KEY || '',
<<<<<<< HEAD
      optimisticGoerli: process.env.OPTIMISTIC_ETHERSCAN_API_KEY || '',
=======
      optimisticEthereum: process.env.OPTIMISTIC_API_KEY || process.env.OPTIMISM_API_KEY || '',
      optimisticGoerli: process.env.OPTIMISTIC_API_KEY || process.env.OPTIMISM_API_KEY || '',
>>>>>>> 6dd37e4b
    },
  },
  hardhatHolographContractBuilder: {
    runOnCompile: true,
    verbose: false,
  },
};

export default config;<|MERGE_RESOLUTION|>--- conflicted
+++ resolved
@@ -366,12 +366,8 @@
       polygonMumbai: process.env.POLYGONSCAN_API_KEY || '',
       bsc: process.env.BSCSCAN_API_KEY || '',
       bscTestnet: process.env.BSCSCAN_API_KEY || '',
-<<<<<<< HEAD
-      optimisticGoerli: process.env.OPTIMISTIC_ETHERSCAN_API_KEY || '',
-=======
       optimisticEthereum: process.env.OPTIMISTIC_API_KEY || process.env.OPTIMISM_API_KEY || '',
       optimisticGoerli: process.env.OPTIMISTIC_API_KEY || process.env.OPTIMISM_API_KEY || '',
->>>>>>> 6dd37e4b
     },
   },
   hardhatHolographContractBuilder: {
