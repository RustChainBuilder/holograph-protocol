--- conflicted
+++ resolved
@@ -51,18 +51,16 @@
   /// @dev This storage variable is set only once in the init and can be considered as immutable
   uint256 public MINT_INTERVAL;
 
-<<<<<<< HEAD
   /// @notice Getter for the mint interval
   /// @dev This storage variable is set only once in the init and can be considered as immutable
   address payable FUNDS_RECIPIENT;
-=======
+
   /// @notice Getter for the initial end date
   /// @dev This storage variable is set only once in the init and can be considered as immutable
   uint256 public INITIAL_END_DATE;
 
   /// @notice Getter for the end date
   uint256 public END_DATE;
->>>>>>> 08736d59
 
   /**
    * @dev Address of the price oracle proxy
@@ -553,7 +551,6 @@
     emit SalesConfigChanged(msgSender());
   }
 
-<<<<<<< HEAD
   /**
    * @notice Set a different funds recipient
    * @param newRecipientAddress new funds recipient address
@@ -593,16 +590,10 @@
     emit FundsWithdrawn(sender, FUNDS_RECIPIENT, funds);
   }
 
-  /**
-   * INTERNAL FUNCTIONS
-   * non state changing
-   */
-=======
   /* -------------------------------------------------------------------------- */
   /*                             INTERNAL FUNCTIONS                             */
   /*                             non state changing                             */
   /* -------------------------------------------------------------------------- */
->>>>>>> 08736d59
 
   function _presaleActive() internal view returns (bool) {
     return salesConfig.presaleStart <= block.timestamp && salesConfig.presaleEnd > block.timestamp;
