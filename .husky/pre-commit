#!/usr/bin/env sh
. "$(dirname -- "$0")/_/husky.sh"

<<<<<<< HEAD
npx ts-node scripts/precompute-solidity-hashes.ts
=======
# ---------------------------------------------------------------------------- #
#                                 Code updates                                 #
# ---------------------------------------------------------------------------- #

# -------------------------- Foundry code formatting ------------------------- #

# TODO: uncomment when the project as been migrate to foundry
# echo "👉 Formatting code with Foundry..."
# forge fmt
# echo "✅ Code formatted with Foundry.\n\n"

# ------------------------ Precompute Solidity Hashes ------------------------ #
echo "👉 Precomputing Solidity hashes..."
npx ts-node scripts/precompute-solidity-hashes.ts
echo "✅ Solidity hashes precomputed.\n\n"

# --------------------------- Add any changes made --------------------------- #

git add .

# ---------------------------------------------------------------------------- #
#                                    Checks                                    #
# ---------------------------------------------------------------------------- #

# ------------------------------ Natspec smells ------------------------------ #
echo "👉 Checking for missing natspecs..."
natspecSmellsOutput=$(npx @defi-wonderland/natspec-smells 2>&1)

# Compare the trimmed output to "No issues found"
if [ "$natspecSmellsOutput" != "No issues found" ]; then
  echo "⛔️ Missing documentation or errors have been found:"
  echo "$natspecSmellsOutput"
  exit 1
else
  echo "✅ No missing natspecs detected.\n"
fi

# ------------------------------- Gas snapshot ------------------------------- #

echo "👉 Checking gas snapshots..."
npm run snapshot:check
echo "✅ Gas snapshots are up to date.\n\n"
>>>>>>> 05f2c058
<|MERGE_RESOLUTION|>--- conflicted
+++ resolved
@@ -1,9 +1,6 @@
 #!/usr/bin/env sh
 . "$(dirname -- "$0")/_/husky.sh"
 
-<<<<<<< HEAD
-npx ts-node scripts/precompute-solidity-hashes.ts
-=======
 # ---------------------------------------------------------------------------- #
 #                                 Code updates                                 #
 # ---------------------------------------------------------------------------- #
@@ -45,5 +42,4 @@
 
 echo "👉 Checking gas snapshots..."
 npm run snapshot:check
-echo "✅ Gas snapshots are up to date.\n\n"
->>>>>>> 05f2c058
+echo "✅ Gas snapshots are up to date.\n\n"