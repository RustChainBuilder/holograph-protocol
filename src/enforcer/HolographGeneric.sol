/*HOLOGRAPH_LICENSE_HEADER*/

/*SOLIDITY_COMPILER_VERSION*/

import "../abstract/Admin.sol";
import "../abstract/Initializable.sol";
import "../abstract/Owner.sol";

import "../enum/HolographGenericEvent.sol";
import "../enum/InterfaceType.sol";

import "../interface/HolographGenericInterface.sol";
import "../interface/ERC165.sol";
import "../interface/Holographable.sol";
import "../interface/HolographedGeneric.sol";
import "../interface/HolographInterface.sol";
import "../interface/InitializableInterface.sol";
import "../interface/HolographInterfacesInterface.sol";
import "../interface/Ownable.sol";

/**
 * @title Holograph Bridgeable Generic Contract
 * @author CXIP-Labs
 * @notice A smart contract for creating custom bridgeable logic.
 * @dev The entire logic and functionality of the smart contract is self-contained.
 */
contract HolographGeneric is Admin, Owner, Initializable, HolographGenericInterface {
  /**
   * @dev bytes32(uint256(keccak256('eip1967.Holograph.holograph')) - 1)
   */
  bytes32 constant _holographSlot = precomputeslot("eip1967.Holograph.holograph");
  /**
   * @dev bytes32(uint256(keccak256('eip1967.Holograph.sourceContract')) - 1)
   */
  bytes32 constant _sourceContractSlot = precomputeslot("eip1967.Holograph.sourceContract");

  /**
   * @dev Configuration for events to trigger for source smart contract.
   */
  uint256 private _eventConfig;

  /**
   * @notice Only allow calls from bridge smart contract.
   */
  modifier onlyBridge() {
    require(msg.sender == _holograph().getBridge(), "GENERIC: bridge only call");
    _;
  }

  /**
   * @notice Only allow calls from source smart contract.
   */
  modifier onlySource() {
    address sourceContract;
    assembly {
      sourceContract := sload(_sourceContractSlot)
    }
    require(msg.sender == sourceContract, "GENERIC: source only call");
    _;
  }

  /**
   * @dev Constructor is left empty and init is used instead
   */
  constructor() {}

  /**
   * @notice Used internally to initialize the contract instead of through a constructor
   * @dev This function is called by the deployer/factory when creating a contract
   * @param initPayload abi encoded payload to use for contract initilaization
   */
  function init(bytes memory initPayload) external override returns (bytes4) {
    require(!_isInitialized(), "GENERIC: already initialized");
    InitializableInterface sourceContract;
    assembly {
      sstore(_ownerSlot, caller())
      sourceContract := sload(_sourceContractSlot)
    }
    (uint256 eventConfig, bool skipInit, bytes memory initCode) = abi.decode(initPayload, (uint256, bool, bytes));
    _eventConfig = eventConfig;
    if (!skipInit) {
      require(sourceContract.init(initCode) == InitializableInterface.init.selector, "GENERIC: could not init source");
    }
    _setInitialized();
    return InitializableInterface.init.selector;
  }

  /**
   * @dev Allows for source smart contract to withdraw contract balance.
   */
  function sourceWithdraw(address payable destination) external onlySource {
    destination.transfer(address(this).balance);
  }

  /**
   * @dev Purposefully left empty, to prevent running out of gas errors when receiving native token payments.
   */
  receive() external payable {}

  /**
   * @notice Fallback to the source contract.
   * @dev Any function call that is not covered here, will automatically be sent over to the source contract.
   */
  fallback() external payable {
    assembly {
      calldatacopy(0, 0, calldatasize())
      mstore(calldatasize(), caller())
      let result := call(gas(), sload(_sourceContractSlot), callvalue(), 0, add(calldatasize(), 0x20), 0, 0)
      returndatacopy(0, 0, returndatasize())
      switch result
      case 0 {
        revert(0, returndatasize())
      }
      default {
        return(0, returndatasize())
      }
    }
  }

  function _sourceCall(bytes memory payload) private returns (bool output) {
    assembly {
      let pos := mload(0x40)
      mstore(0x40, add(pos, 0x20))
<<<<<<< HEAD
      mstore(add(payload, add(mload(payload), 0x20)), caller())
=======
      mstore(add(payload, mload(payload)), caller())
      // offset memory position by 32 bytes to skip the 32 bytes where bytes length is stored
      // add 32 bytes to bytes length to include the appended msg.sender to calldata
>>>>>>> 97b46346
      let result := call(
        gas(),
        sload(_sourceContractSlot),
        callvalue(),
        add(payload, 0x20),
        add(mload(payload), 0x20),
        0,
        0
      )
      returndatacopy(pos, 0, returndatasize())
      switch result
      case 0 {
        revert(0, returndatasize())
      }
      output := mload(pos)
    }
  }

  /**
   * @dev Although EIP-165 is not required for ERC20 contracts, we still decided to implement it.
   *
   * This makes it easier for external smart contracts to easily identify a valid ERC20 token contract.
   */
  function supportsInterface(bytes4 interfaceId) external view returns (bool) {
    HolographInterfacesInterface interfaces = HolographInterfacesInterface(_interfaces());
    ERC165 erc165Contract;
    assembly {
      erc165Contract := sload(_sourceContractSlot)
    }
    if (
      interfaces.supportsInterface(InterfaceType.GENERIC, interfaceId) || erc165Contract.supportsInterface(interfaceId) // check global interfaces // check if source supports interface
    ) {
      return true;
    } else {
      return false;
    }
  }

  function bridgeIn(uint32 fromChain, bytes calldata payload) external onlyBridge returns (bytes4) {
    if (_isEventRegistered(HolographGenericEvent.bridgeIn)) {
      require(
        _sourceCall(abi.encodeWithSelector(HolographedGeneric.bridgeIn.selector, fromChain, payload)),
        "HOLOGRAPH: bridge in failed"
      );
    }
    return Holographable.bridgeIn.selector;
  }

  function bridgeOut(
    uint32 toChain,
    address sender,
    bytes calldata payload
  ) external onlyBridge returns (bytes4 selector, bytes memory data) {
    if (_isEventRegistered(HolographGenericEvent.bridgeOut)) {
      bytes memory sourcePayload = abi.encodeWithSelector(
        HolographedGeneric.bridgeOut.selector,
        toChain,
        sender,
        payload
      );
      assembly {
        // it is important to add 32 bytes in order to accommodate the first 32 bytes being used for storing length of bytes
        mstore(add(sourcePayload, add(mload(sourcePayload), 0x20)), caller())
        let result := call(
          gas(),
          sload(_sourceContractSlot),
          callvalue(),
          // start reading data from memory position, plus 32 bytes, to skip bytes length indicator
          add(sourcePayload, 0x20),
          // add an additional 32 bytes to bytes length to include the appended caller address
          add(mload(sourcePayload), 0x20),
          0,
          0
        )
        // when reading back data, skip the first 32 bytes which is used to indicate bytes position in calldata
        // also subtract 32 bytes from returndatasize to accomodate the skipped first 32 bytes
        returndatacopy(data, 0x20, sub(returndatasize(), 0x20))
        switch result
        case 0 {
          revert(0, returndatasize())
        }
      }
    }
    return (Holographable.bridgeOut.selector, data);
  }

  /**
   * @dev Allows for source smart contract to emit events.
   */
  function sourceEmit(bytes calldata eventData) external onlySource {
    assembly {
      calldatacopy(0, eventData.offset, eventData.length)
      log0(0, eventData.length)
    }
  }

  function sourceEmit(bytes32 eventId, bytes calldata eventData) external onlySource {
    assembly {
      calldatacopy(0, eventData.offset, eventData.length)
      log1(0, eventData.length, eventId)
    }
  }

  function sourceEmit(
    bytes32 eventId,
    bytes32 topic1,
    bytes calldata eventData
  ) external onlySource {
    assembly {
      calldatacopy(0, eventData.offset, eventData.length)
      log2(0, eventData.length, eventId, topic1)
    }
  }

  function sourceEmit(
    bytes32 eventId,
    bytes32 topic1,
    bytes32 topic2,
    bytes calldata eventData
  ) external onlySource {
    assembly {
      calldatacopy(0, eventData.offset, eventData.length)
      log3(0, eventData.length, eventId, topic1, topic2)
    }
  }

  function sourceEmit(
    bytes32 eventId,
    bytes32 topic1,
    bytes32 topic2,
    bytes32 topic3,
    bytes calldata eventData
  ) external onlySource {
    assembly {
      calldatacopy(0, eventData.offset, eventData.length)
      log4(0, eventData.length, eventId, topic1, topic2, topic3)
    }
  }

  /**
   * @dev Get the source smart contract as bridgeable interface.
   */
  function SourceGeneric() private view returns (HolographedGeneric sourceContract) {
    assembly {
      sourceContract := sload(_sourceContractSlot)
    }
  }

  /**
   * @dev Get the interfaces contract address.
   */
  function _interfaces() private view returns (address) {
    return _holograph().getInterfaces();
  }

  function owner() public view override returns (address) {
    Ownable ownableContract;
    assembly {
      ownableContract := sload(_sourceContractSlot)
    }
    return ownableContract.owner();
  }

  function _holograph() private view returns (HolographInterface holograph) {
    assembly {
      holograph := sload(_holographSlot)
    }
  }

  function _isEventRegistered(HolographGenericEvent _eventName) private view returns (bool) {
    return ((_eventConfig >> uint256(_eventName)) & uint256(1) == 1 ? true : false);
  }
}<|MERGE_RESOLUTION|>--- conflicted
+++ resolved
@@ -121,13 +121,9 @@
     assembly {
       let pos := mload(0x40)
       mstore(0x40, add(pos, 0x20))
-<<<<<<< HEAD
       mstore(add(payload, add(mload(payload), 0x20)), caller())
-=======
-      mstore(add(payload, mload(payload)), caller())
       // offset memory position by 32 bytes to skip the 32 bytes where bytes length is stored
       // add 32 bytes to bytes length to include the appended msg.sender to calldata
->>>>>>> 97b46346
       let result := call(
         gas(),
         sload(_sourceContractSlot),
