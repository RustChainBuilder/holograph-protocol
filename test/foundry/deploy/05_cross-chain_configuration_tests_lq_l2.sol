--- conflicted
+++ resolved
@@ -759,36 +759,6 @@
     HolographDropERC721V2 holographDropERC721V2Chain2 = holographDropERC721V2;
     assertEq(address(holographDropERC721V2Chain1), address(holographDropERC721V2Chain2));
   }
-<<<<<<< HEAD
-=======
-
-  /*
-DEPLOY CROSS-CHAIN CONTRACTS
-*/
-
-  function deployTestSampleERC20(
-    bool isChain1
-  ) private returns (DeploymentConfig memory, bytes32, Verification memory) {
-    DeploymentConfig memory deployConfig = HelperDeploymentConfig.getERC20(
-      isChain1 ? Constants.getHolographIdL1() : Constants.getHolographIdL2(),
-      vm.getCode("SampleERC20.sol:SampleERC20"),
-      isChain1
-    );
-
-    bytes32 hashTokenTest = HelperDeploymentConfig.getDeployConfigHash(deployConfig, Constants.getDeployer());
-
-    (uint8 v, bytes32 r, bytes32 s) = vm.sign(
-      Constants.getPKDeployer(),
-      HelperSignEthMessage.toEthSignedMessageHash(hashTokenTest)
-    );
-    Verification memory signature = Verification({v: v, r: r, s: s});
-    if ((isChain1)) vm.selectFork(chain1);
-    else vm.selectFork(chain2);
-    holographFactory.deployHolographableContract(deployConfig, signature, Constants.getDeployer());
-
-    return (deployConfig, hashTokenTest, signature);
-  }
->>>>>>> 75f43c51
 
   /* -------------------------------------------------------------------------- */
   /*                        DEPLOY CROSS-CHAIN CONTRACTS                        */
