--- conflicted
+++ resolved
@@ -1,28 +1,3 @@
-<<<<<<< HEAD
-![Holograph - Render 16](https://user-images.githubusercontent.com/21043504/188220186-9c7f55e0-143a-41b4-a6b8-90e8bd54bfd9.png)
-
-# Holograph Protocol
-
-This project contains the latest version of the Holograph Protocol.
-
----
-
-**This project uses [asdf](https://asdf-vm.com/) for tool versions management.**
-
----
-
-## First-run
-
-If this is your first time running the project. Some initial steps will need to be taken to prepare the project.
-
-1. Run `asdf install` to have the correct tool versions.
-2. Install dependencies with `yarn install`.
-3. Initialize the project with `yarn run init` _(this will copy sample environment configs)_.
-
----
-
-## Building
-=======
 <div align="center">
   <a href="https://holograph.xyz"><img alt="Holograph" src="https://user-images.githubusercontent.com/21043504/188220186-9c7f55e0-143a-41b4-a6b8-90e8bd54bfd9.png" width=600></a>
   <br />
@@ -40,7 +15,7 @@
 
 ### Getting started
 
-1. This project uses [asdf](https://asdf-vm.com/) for versions management. Install following plugins 
+1. This project uses [asdf](https://asdf-vm.com/) for versions management. Install following plugins
    - Install [asdf Node plugin](https://github.com/asdf-vm/asdf-nodejs): `asdf plugin add nodejs https://github.com/asdf-vm/asdf-nodejs.git`
    - Install [asdf yarn plugin](https://github.com/twuni/asdf-yarn): `asdf plugin-add yarn`
 1. Run `asdf install` after to have the correct tool versions.
@@ -48,7 +23,6 @@
 1. Initialize the project with `yarn run init` _(this will copy sample environment configs)_.
 
 ### Building
->>>>>>> 0bea0bbb
 
 All smart contracts source code is located in the `src` directory.
 
@@ -65,13 +39,7 @@
 
 _If you need the smart contracts ABI files for dApp integrations, use `yarn run abi` to get a complete list of all ABI's inside of the `abi` directory._
 
-<<<<<<< HEAD
----
-
-## Making Changes
-=======
 ### Making Changes
->>>>>>> 0bea0bbb
 
 **Before pushing your work to the repo, make sure to prepare your code**
 
@@ -90,7 +58,6 @@
 ├── <a href="./src">src</a>: Source contracts that get dynamically transpiled down into the finalized output <a href="./contracts">contracts</a>
 └── <a href="./test">test</a>: Hardhat tests for the smart contracts
 </pre>
-
 
 ## Branching Model and Releases
 
@@ -126,12 +93,12 @@
 
 ## Official Links
 
-* [Website](https://holograph.xyz)
-* [App](https://app.holograph.xyz)
-* [Docs](https://docs.holograph.xyz)
-* [Discord](https://discord.com/invite/holograph)
-* [Twitter](https://twitter.com/holographxyz)
-* [Mirror](https://mirror.xyz/holographxyz.eth)
+- [Website](https://holograph.xyz)
+- [App](https://app.holograph.xyz)
+- [Docs](https://docs.holograph.xyz)
+- [Discord](https://discord.com/invite/holograph)
+- [Twitter](https://twitter.com/holographxyz)
+- [Mirror](https://mirror.xyz/holographxyz.eth)
 
 ## License
 
