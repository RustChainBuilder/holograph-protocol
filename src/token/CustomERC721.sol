--- conflicted
+++ resolved
@@ -96,7 +96,17 @@
   /**
    * @notice Allows only the minter to call the function
    */
-<<<<<<< HEAD
+  modifier onlyMinter() {
+    if (msgSender() != minter) {
+      revert Access_OnlyMinter();
+    }
+
+    _;
+  }
+
+  /**
+   * @notice Allows user to mint tokens at a quantity
+   */
   modifier canMintTokens(uint256 quantity) {
     /// @dev Check if the countdown has completed
     ///      END_DATE - MINT_INTERVAL * (quantity - 1) represent the time when the last mint will be allowed
@@ -105,21 +115,6 @@
       revert Purchase_CountdownCompleted();
     }
 
-=======
-  modifier onlyMinter() {
-    if (msgSender() != minter) {
-      revert Access_OnlyMinter();
-    }
-
-    _;
-  }
-
-  /**
-   * @notice Allows user to mint tokens at a quantity
-   */
-  modifier canMintTokens(uint256 quantity) {
-    // NOTE: NEED TO DECIDE IF WE WANT TO RESTRICT MINTING UNDER CERTAIN CONDITIONS
->>>>>>> 2a3a8115
     _;
   }
 
