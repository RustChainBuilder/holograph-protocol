--- conflicted
+++ resolved
@@ -40,11 +40,6 @@
 
 # ------------------------------- Gas snapshot ------------------------------- #
 
-<<<<<<< HEAD
 echo "👉 Checking gas snapshots..."
 npm run snapshot:check
 echo "✅ Gas snapshots are up to date.\n\n"
-=======
-# Add any changes made by the precompute-solidity-hashes script
-# git add .
->>>>>>> 627a0fd5
