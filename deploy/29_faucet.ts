declare var global: any;
import { Contract, BigNumber } from 'ethers';
import { HardhatRuntimeEnvironment } from 'hardhat/types';
import { DeployFunction } from '@holographxyz/hardhat-deploy-holographed/types';
import { SignerWithAddress } from '@nomiclabs/hardhat-ethers/signers';
import {
  hreSplit,
  genesisDeployHelper,
  genesisDeriveFutureAddress,
  generateErc20Config,
  generateInitCode,
  txParams,
} from '../scripts/utils/helpers';
import { MultisigAwareTx } from '../scripts/utils/multisig-aware-tx';
import { HolographERC20Event, ConfigureEvents } from '../scripts/utils/events';
import { NetworkType, networks } from '@holographxyz/networks';
import { SuperColdStorageSigner } from 'super-cold-storage-signer';
import { Environment, getEnvironment } from '@holographxyz/environment';

const ONE_MILLION_TOKENS = '1000000000000000000000000'; // 1 million tokens denominated in wei

const func: DeployFunction = async function (hre1: HardhatRuntimeEnvironment) {
  let { hre, hre2 } = await hreSplit(hre1, global.__companionNetwork);
  const accounts = await hre.ethers.getSigners();
  let deployer: SignerWithAddress | SuperColdStorageSigner = accounts[0];

  if (global.__superColdStorage) {
    // address, domain, authorization, ca
    const coldStorage = global.__superColdStorage;
    deployer = new SuperColdStorageSigner(
      coldStorage.address,
      'https://' + coldStorage.domain,
      coldStorage.authorization,
      deployer.provider,
      coldStorage.ca
    );
  }

  const network = networks[hre.networkName];

  const environment: Environment = getEnvironment();

  const salt = hre.deploymentSalt;

  const holograph = await hre.ethers.getContract('Holograph', deployer);
  const hlgTokenAddress = await holograph.getUtilityToken();

  const currentNetworkType: NetworkType = network.type;

  if (currentNetworkType == NetworkType.testnet || currentNetworkType == NetworkType.local) {
    if (environment != Environment.mainnet && environment != Environment.testnet) {
      const hlgContract = (await hre.ethers.getContract('HolographERC20', deployer)).attach(hlgTokenAddress);

      const futureFaucetAddress = await genesisDeriveFutureAddress(
        hre,
        salt,
        'Faucet',
        generateInitCode(['address', 'address'], [deployer.address, hlgTokenAddress])
      );
      hre.deployments.log('the future "Faucet" address is', futureFaucetAddress);

      // Faucet
      let faucetDeployedCode: string = await hre.provider.send('eth_getCode', [futureFaucetAddress, 'latest']);
      if (faucetDeployedCode == '0x' || faucetDeployedCode == '') {
        hre.deployments.log('"Faucet" bytecode not found, need to deploy"');
        let faucet = await genesisDeployHelper(
          hre,
          salt,
          'Faucet',
          generateInitCode(['address', 'address'], [deployer.address, hlgTokenAddress]),
          futureFaucetAddress
        );
<<<<<<< HEAD
        const hlgContract = (await hre.ethers.getContract('HolographERC20', deployer)).attach(hlgTokenAddress);
        const transferTx = await MultisigAwareTx(
          hre,
          deployer,
          await hlgContract.populateTransaction.transfer(
            futureFaucetAddress,
            BigNumber.from('1' + '000' + '000' + '000000000000000000'),
            {
              ...(await txParams({
                hre,
                from: deployer,
                to: hlgContract,
                gasLimit: (
                  await hre.ethers.provider.estimateGas(
                    hlgContract.populateTransaction.transfer(
                      futureFaucetAddress,
                      BigNumber.from('1' + '000' + '000' + '000000000000000000')
                    )
                  )
                ).mul(BigNumber.from('2')),
              })),
            }
          )
        );
=======

        const transferTx = await hlgContract.transfer(futureFaucetAddress, BigNumber.from(ONE_MILLION_TOKENS), {
          ...(await txParams({
            hre,
            from: deployer,
            to: hlgContract,
            gasLimit: (
              await hre.ethers.provider.estimateGas(
                await hlgContract.populateTransaction.transfer(futureFaucetAddress, BigNumber.from(ONE_MILLION_TOKENS))
              )
            ).mul(BigNumber.from('2')),
          })),
        });
>>>>>>> def3895d
        await transferTx.wait();
      } else {
        hre.deployments.log('"Faucet" is already deployed.');
      }
      const faucetContract = await hre.ethers.getContract('Faucet', deployer);
      if ((await faucetContract.token()) != hlgTokenAddress) {
        const tx = await MultisigAwareTx(
          hre,
          deployer,
          await faucetContract.populateTransaction.setToken(hlgTokenAddress, {
            ...(await txParams({
              hre,
              from: deployer,
              to: faucetContract,
              data: faucetContract.populateTransaction.setToken(hlgTokenAddress),
            })),
          })
        );
        await tx.wait();
        hre.deployments.log('Updated HLG reference');
        hre.deployments.log('Transferring 1M HLG to faucet');
        const transferTx = await hlgContract.transfer(futureFaucetAddress, BigNumber.from(ONE_MILLION_TOKENS), {
          ...(await txParams({
            hre,
            from: deployer,
            to: hlgContract,
            gasLimit: (
              await hre.ethers.provider.estimateGas(
                await hlgContract.populateTransaction.transfer(futureFaucetAddress, BigNumber.from(ONE_MILLION_TOKENS))
              )
            ).mul(BigNumber.from('2')),
          })),
        });
        const receipt = await transferTx.wait();
        hre.deployments.log(`Transfer tx hash: ${receipt.transactionHash}`);
      }
    }
  }
};

export default func;
func.tags = ['Faucet'];
func.dependencies = ['SampleERC20'];<|MERGE_RESOLUTION|>--- conflicted
+++ resolved
@@ -70,7 +70,6 @@
           generateInitCode(['address', 'address'], [deployer.address, hlgTokenAddress]),
           futureFaucetAddress
         );
-<<<<<<< HEAD
         const hlgContract = (await hre.ethers.getContract('HolographERC20', deployer)).attach(hlgTokenAddress);
         const transferTx = await MultisigAwareTx(
           hre,
@@ -95,21 +94,6 @@
             }
           )
         );
-=======
-
-        const transferTx = await hlgContract.transfer(futureFaucetAddress, BigNumber.from(ONE_MILLION_TOKENS), {
-          ...(await txParams({
-            hre,
-            from: deployer,
-            to: hlgContract,
-            gasLimit: (
-              await hre.ethers.provider.estimateGas(
-                await hlgContract.populateTransaction.transfer(futureFaucetAddress, BigNumber.from(ONE_MILLION_TOKENS))
-              )
-            ).mul(BigNumber.from('2')),
-          })),
-        });
->>>>>>> def3895d
         await transferTx.wait();
       } else {
         hre.deployments.log('"Faucet" is already deployed.');
