<div align="center">
  <a href="https://holograph.xyz"><img alt="Holograph" src="https://user-images.githubusercontent.com/21043504/188220186-9c7f55e0-143a-41b4-a6b8-90e8bd54bfd9.png" width=600></a>
  <br />
  <h1>Holograph Protocol</h1>
</div>
<p align="center">
</p>

## Description

Holograph provides omnichain NFT infrastructure for the web3 ecosystem. Holograph Protocol enables the creation, deployment, minting, & bridging of omnichain NFTs with complete data integrity.

## Development

### Getting started

1. This project uses [asdf](https://asdf-vm.com/) for versions management. Install following plugins
   - Install [asdf Node plugin](https://github.com/asdf-vm/asdf-nodejs): `asdf plugin add nodejs https://github.com/asdf-vm/asdf-nodejs.git`
   - Install [asdf yarn plugin](https://github.com/twuni/asdf-yarn): `asdf plugin-add yarn`
1. Run `asdf install` after to have the correct tool versions.
1. Install dependencies with `yarn install`.
1. Initialize the project with `yarn run init` _(this will copy sample environment configs)_.

### Building

All smart contracts source code is located in the `src` directory.

Files from the `src` directory are automatically transpiled into the `contracts` directory each time that **hardhat** compiles the contracts.

To manually run just the build task use `yarn run build`.

### Compiling, Testing, and Deploying (Locally)

1. Build the latest version of the contracts via `yarn run clean-compile` _(alternatively you can just run `yarn run compile`)_.
2. Start the localhost ganache instances via `yarn run ganache-x2` _(this will run two instances simultaneously inside of one command)_. **_Make sure to run this command in a separate terminal window._**
3. Deploy the smart contracts via `yarn run deploy`.
4. Run all tests via `yarn run test`.

_If you need the smart contracts ABI files for dApp integrations, use `yarn run abi` to get a complete list of all ABI's inside of the `abi` directory._

### Making Changes

**Before pushing your work to the repo, make sure to prepare your code**

Please make use of the `yarn run prettier:fix` command to format the codebase into a universal style.

## Directory Structure

<pre>
root

├── <a href="./config">config</a>: Network configuration files
├── <a href="./contracts">contracts</a>: Smart contracts that power the Holograph protocol
├── <a href="./deploy">deploy</a>: Deployment scripts for the smart contracts uses <a href="https://hardhat.org/">Hardhat</a> and <a href="https://github.com/wighawag/hardhat-deploy">Hardhat Deploy</a>
├── <a href="./deployments">deployments</a>: Deployment build files that include contract addresses on each network
├── <a href="./scripts">scripts</a>: Scripts and helper utilities
├── <a href="./src">src</a>: Source contracts that get dynamically transpiled down into the finalized output <a href="./contracts">contracts</a>
└── <a href="./test">test</a>: Hardhat tests for the smart contracts
</pre>

## Branching Model and Releases

### Active Branches

| Branch                                                                     | Status                                                                             |
| -------------------------------------------------------------------------- | ---------------------------------------------------------------------------------- |
| [mainnet](https://github.com/holographxyz/holograph-protocol/tree/mainnet) | Accepts PRs from `testnet` or `release/x.x.x` when we intend to deploy to mainnet.  |
| [testnet](https://github.com/holographxyz/holograph-protocol/tree/testnet) | Accepts PRs from `develop` that are ready to be deployed to testnet.               |
| [develop](https://github.com/holographxyz/holograph-protocol/tree/develop) | Accepts PRs from `feature/xyz` branches that are experimental or in testing stage. |
| release/x.x.x                                                              | Accepts PRs from `testnet`.                                                        |

### Overview

We generally follow [this Git branching model](https://nvie.com/posts/a-successful-git-branching-model/).
Please read the linked post if you're planning to make frequent PRs into this repository.

### The `mainnet` branch

The `mainnet` branch contains the code for our latest "stable" mainnet releases.
Updates from `mainnet` always come from the `testnet` branch.
We only ever update the `mainnet` branch when we intend to deploy code that has been tested on testnets to all mainnet networks supported by the Holograph protocol.
Our update process takes the form of a PR merging the `testnet` branch into the `mainnet` branch.

### The `testnet` branch

<<<<<<< HEAD
The `testnet` branch contains the code that is the latest stable testnet release for all supported networks. This branch is deployed and circulated for beta users of the protocol. Updates are merged in from the `develop` branch once they're ready for broad usage.
=======
The `testnet` branch continas the code that is the latest stable testnet release for all supported networks. This branch is deployed and circulated for beta users of the protocol. Updates are merged in from the `develop` branch once they're ready for broad usage.
>>>>>>> 16629766

### The `develop` branch

Our primary development branch is [`develop`](https://github.com/holographxyz/holograph-protocol/tree/testnet).
`develop` contains the most up-to-date software that is being tested via experimental network deployments.

## Contributing

Read through [CONTRIBUTING.md](./CONTRIBUTING.md) for a general overview of our contribution process.

## Official Links

- [Website](https://holograph.xyz)
- [App](https://app.holograph.xyz)
- [Docs](https://docs.holograph.xyz)
- [Discord](https://discord.com/invite/holograph)
- [Twitter](https://twitter.com/holographxyz)
- [Mirror](https://mirror.xyz/holographxyz.eth)

## License

Files under this repository are licensed under [Holograph Limited Public License](https://github.com/holographxyz/holograph-protocol/blob/testnet/LICENSE.md) (H-LPL) 1.0.0 unless otherwise stated.<|MERGE_RESOLUTION|>--- conflicted
+++ resolved
@@ -64,7 +64,7 @@
 
 | Branch                                                                     | Status                                                                             |
 | -------------------------------------------------------------------------- | ---------------------------------------------------------------------------------- |
-| [mainnet](https://github.com/holographxyz/holograph-protocol/tree/mainnet) | Accepts PRs from `testnet` or `release/x.x.x` when we intend to deploy to mainnet.  |
+| [mainnet](https://github.com/holographxyz/holograph-protocol/tree/mainnet) | Accepts PRs from `testnet` or `release/x.x.x` when we intend to deploy to mainnet. |
 | [testnet](https://github.com/holographxyz/holograph-protocol/tree/testnet) | Accepts PRs from `develop` that are ready to be deployed to testnet.               |
 | [develop](https://github.com/holographxyz/holograph-protocol/tree/develop) | Accepts PRs from `feature/xyz` branches that are experimental or in testing stage. |
 | release/x.x.x                                                              | Accepts PRs from `testnet`.                                                        |
@@ -83,11 +83,7 @@
 
 ### The `testnet` branch
 
-<<<<<<< HEAD
-The `testnet` branch contains the code that is the latest stable testnet release for all supported networks. This branch is deployed and circulated for beta users of the protocol. Updates are merged in from the `develop` branch once they're ready for broad usage.
-=======
 The `testnet` branch continas the code that is the latest stable testnet release for all supported networks. This branch is deployed and circulated for beta users of the protocol. Updates are merged in from the `develop` branch once they're ready for broad usage.
->>>>>>> 16629766
 
 ### The `develop` branch
 
