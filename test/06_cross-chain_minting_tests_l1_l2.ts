import { expect, assert } from 'chai';
import { PreTest } from './utils';
import setup from './utils';
import { BytesLike, BigNumber } from 'ethers';
import { SignerWithAddress } from '@nomiclabs/hardhat-ethers/signers';
import {
  Signature,
  StrictECDSA,
  zeroAddress,
  functionHash,
  hexToBytes,
  stringToHex,
  generateInitCode,
  generateErc20Config,
  generateErc721Config,
  getGasUsage,
  KeyOf,
  HASH,
} from '../scripts/utils/helpers';
import { HolographERC20Event, HolographERC721Event, ConfigureEvents } from '../scripts/utils/events';
import { HolographERC20 } from '../typechain-types';
import { GasParametersStructOutput } from '../typechain-types/LayerZeroModule';

const hValueTrim = function (inputPayload: string | BytesLike): BytesLike {
  let index = 2 + 4 * 2 + 32 * 2 * 5; // 0x + functionSig + data
  let payload: string = inputPayload as string;
  return payload.slice(0, index) + '00'.repeat(32) + payload.slice(index + 32 * 2, payload.length);
};

const BLOCKTIME: number = 60;
const GWEI: BigNumber = BigNumber.from('1000000000');
const TESTGASLIMIT: BigNumber = BigNumber.from('10000000');
const GASPRICE: BigNumber = BigNumber.from('1000000000');

function shuffleWallets(array: KeyOf<PreTest>[]) {
  let currentIndex = array.length,
    randomIndex;

  // While there remain elements to shuffle.
  while (currentIndex != 0) {
    // Pick a remaining element.
    randomIndex = Math.floor(Math.random() * currentIndex);
    currentIndex--;

    // And swap it with the current element.
    [array[currentIndex], array[randomIndex]] = [array[randomIndex], array[currentIndex]];
  }

  return array;
}

describe('Testing cross-chain minting (L1 & L2)', async function () {
  let l1: PreTest;
  let l2: PreTest;

  let HLGL1: HolographERC20;
  let HLGL2: HolographERC20;

  let gasParameters: GasParametersStructOutput;
  let msgBaseGas: BigNumber;
  let msgGasPerByte: BigNumber;
  let jobBaseGas: BigNumber;
  let jobGasPerByte: BigNumber;

  let wallets: KeyOf<PreTest>[];

  let pickOperator = function (chain: PreTest, target: string, opposite: boolean = false): SignerWithAddress {
    let operator: SignerWithAddress = chain.deployer;
    let targetOperator = target.toLowerCase();
    if (targetOperator != zeroAddress) {
      let wallet: SignerWithAddress;
      // shuffle
      shuffleWallets(wallets);
      for (let i = 0, l = wallets.length; i < l; i++) {
        wallet = chain[wallets[i]] as SignerWithAddress;
        if (
          (!opposite && wallet.address.toLowerCase() == targetOperator) ||
          (opposite && wallet.address.toLowerCase() != targetOperator)
        ) {
          operator = wallet;
          break;
        }
      }
    }
    return operator;
  };

  let getLzMsgGas = function (payload: string): BigNumber {
    return msgBaseGas.add(BigNumber.from(Math.floor((payload.length - 2) / 2)).mul(msgGasPerByte));
  };

  let getHlgMsgGas = function (gasLimit: BigNumber, payload: string): BigNumber {
    return gasLimit.add(jobBaseGas.add(BigNumber.from(Math.floor((payload.length - 2) / 2)).mul(jobGasPerByte)));
  };

  let getRequestPayload = async function (
    l1: PreTest,
    l2: PreTest,
    target: string | BytesLike,
    data: string | BytesLike
  ): Promise<BytesLike> {
    let payload: BytesLike = await l1.bridge
      .connect(l1.deployer)
      .callStatic.getBridgeOutRequestPayload(
        l2.network.holographId,
        target as string,
        '0x' + 'ff'.repeat(32),
        '0x' + 'ff'.repeat(32),
        data as string
      );
    return payload;
  };

  let getEstimatedGas = async function (
    l1: PreTest,
    l2: PreTest,
    target: string | BytesLike,
    data: string | BytesLike,
    payload: string | BytesLike
  ): Promise<{
    payload: string;
    estimatedGas: BigNumber;
    fee: BigNumber;
    hlgFee: BigNumber;
    msgFee: BigNumber;
    dstGasPrice: BigNumber;
  }> {
    let estimatedGas: BigNumber = TESTGASLIMIT.sub(
      await l2.operator.callStatic.jobEstimator(payload as string, {
        gasPrice: GASPRICE,
        gasLimit: TESTGASLIMIT,
      })
    );

    payload = await l1.bridge
      .connect(l1.deployer)
      .callStatic.getBridgeOutRequestPayload(
        l2.network.holographId,
        target as string,
        estimatedGas,
        GWEI,
        data as string
      );

    let fees = await l1.bridge.callStatic.getMessageFee(l2.network.holographId, estimatedGas, GWEI, payload);
    let total: BigNumber = fees[0].add(fees[1]);
    estimatedGas = TESTGASLIMIT.sub(
      await l2.operator.callStatic.jobEstimator(payload as string, {
        value: total,
        gasPrice: GASPRICE,
        gasLimit: TESTGASLIMIT,
      })
    );
    estimatedGas = getHlgMsgGas(estimatedGas, payload);
    return { payload, estimatedGas, fee: total, hlgFee: fees[0], msgFee: fees[1], dstGasPrice: fees[2] };
  };

  let totalNFTs: number = 2;
  let firstNFTl1: BigNumber = BigNumber.from(1);
  let firstNFTl2: BigNumber = BigNumber.from(1);
  let secondNFTl1: BigNumber = BigNumber.from(2);
  let secondNFTl2: BigNumber = BigNumber.from(2);
  let thirdNFTl1: BigNumber = BigNumber.from(3);
  let thirdNFTl2: BigNumber = BigNumber.from(3);

  let payloadThirdNFTl1: BytesLike;
  let payloadThirdNFTl2: BytesLike;

  let contractName: string = 'Sample ERC721 Contract ';
  let contractSymbol: string = 'SMPLR';
  const contractBps: number = 1000;
  const contractImage: string = '';
  const contractExternalLink: string = '';
  const tokenURIs: string[] = [
    'undefined',
    'https://holograph.xyz/sample1.json',
    'https://holograph.xyz/sample2.json',
    'https://holograph.xyz/sample3.json',
  ];
  // let l1ContractName = contractName + '(' + l1.hre.networkName + ')';
  // let l2ContractName = contractName + '(' + l2.hre.networkName + ')';
  let gasUsage: {
    [key: string]: BigNumber;
  } = {};

  before(async function () {
    l1 = await setup();
    l2 = await setup(true);

    gasParameters = await l1.lzModule.getGasParameters(l1.network.holographId);

    msgBaseGas = gasParameters.msgBaseGas;
    msgGasPerByte = gasParameters.msgGasPerByte;
    jobBaseGas = gasParameters.jobBaseGas;
    jobGasPerByte = gasParameters.jobGasPerByte;

    HLGL1 = await l1.holographErc20.attach(l1.utilityTokenHolographer.address);
    HLGL2 = await l2.holographErc20.attach(l2.utilityTokenHolographer.address);

    wallets = [
      'wallet1',
      'wallet2',
      'wallet3',
      'wallet4',
      'wallet5',
      'wallet6',
      'wallet7',
      'wallet8',
      'wallet9',
      'wallet10',
    ];

    firstNFTl2 = BigNumber.from('0x' + l2.network.holographId.toString(16).padStart(8, '0') + '00'.repeat(28)).add(
      firstNFTl1
    );
    secondNFTl2 = BigNumber.from('0x' + l2.network.holographId.toString(16).padStart(8, '0') + '00'.repeat(28)).add(
      secondNFTl1
    );
    thirdNFTl2 = BigNumber.from('0x' + l2.network.holographId.toString(16).padStart(8, '0') + '00'.repeat(28)).add(
      thirdNFTl1
    );

    gasUsage['#3 bridge from l1'] = BigNumber.from(0);
    gasUsage['#3 bridge from l2'] = BigNumber.from(0);
    gasUsage['#1 mint on l1'] = BigNumber.from(0);
    gasUsage['#1 mint on l2'] = BigNumber.from(0);

    payloadThirdNFTl1 =
      functionHash('bridgeInRequest(uint256,uint32,address,address,address,uint256,bytes)') +
      generateInitCode(
        ['uint256', 'uint32', 'address', 'address', 'address', 'uint256', 'bytes'],
        [
          0, // nonce
          l1.network.holographId, // fromChain
          l1.sampleErc721Holographer.address, // holographableContract
          l1.hTokenHolographer.address, // hToken
          zeroAddress, // hTokenRecipient
          0, // hTokenValue
          generateInitCode(
            ['address', 'address', 'uint256', 'bytes'],
            [
              l1.deployer.address, // from
              l2.deployer.address, // to
              thirdNFTl1.toHexString(), // tokenId
              generateInitCode(['bytes'], [hexToBytes(stringToHex(tokenURIs[3]))]), // data
            ]
          ), // data
        ]
      ).substring(2);

    payloadThirdNFTl2 =
      functionHash('erc721in(uint32,address,address,address,uint256,bytes)') +
      generateInitCode(
        ['uint32', 'address', 'address', 'address', 'uint256', 'bytes'],
        [
          l2.network.holographId,
          l1.sampleErc721Holographer.address,
          l2.deployer.address,
          l1.deployer.address,
          thirdNFTl2.toHexString(),
          generateInitCode(['bytes'], [hexToBytes(stringToHex(tokenURIs[3]))]),
        ]
      ).substring(2);

    // we need to balance wallets from l1 and l2
    let noncel1 = await l1.deployer.getTransactionCount();
    let noncel2 = await l2.deployer.getTransactionCount();
    let target = Math.max(noncel1, noncel2) - Math.min(noncel1, noncel2);
    let balancer = noncel1 > noncel2 ? l2.deployer : l1.deployer;
    for (let i = 0; i < target; i++) {
      let tx = await balancer.sendTransaction({
        to: balancer.address,
        value: '0x0000000000000000000000000000000000000000000000000000000000000000',
      });
      await tx.wait();
    }
  });

  after(async function () {});

  beforeEach(async function () {});

  afterEach(async function () {});

  describe('Enable operators for l1 and l2', async function () {
    it('should add 10 operator wallets for each chain', async function () {
      let bondAmounts: BigNumber[] = await l1.operator.getPodBondAmounts(1);
      let bondAmount: BigNumber = bondAmounts[0];
      process.stdout.write('\n' + ' '.repeat(6) + 'bondAmount: ' + bondAmount.toString() + '\n');
      //      process.stdout.write('\n' + 'currentBalance l1: ' + (await HLGL1.connect(l1.deployer).balanceOf(l1.deployer.address)).toString());
      //      process.stdout.write('\n' + 'currentBalance l2: ' + (await HLGL2.connect(l2.deployer).balanceOf(l2.deployer.address)).toString() + '\n');
      for (let i = 0, l = wallets.length; i < l; i++) {
        let l1wallet: SignerWithAddress = l1[wallets[i]] as SignerWithAddress;
        let l2wallet: SignerWithAddress = l2[wallets[i]] as SignerWithAddress;
        //        process.stdout.write('working on wallet: ' + l1wallet.address + '\n');
        await HLGL1.connect(l1.deployer).transfer(l1wallet.address, bondAmount);
        await HLGL1.connect(l1wallet).approve(l1.operator.address, bondAmount);
        await expect(l1.operator.connect(l1wallet).bondUtilityToken(l1wallet.address, bondAmount, 1)).to.not.be
          .reverted;
        await HLGL2.connect(l2.deployer).transfer(l2wallet.address, bondAmount);
        await HLGL2.connect(l2wallet).approve(l2.operator.address, bondAmount);
        await expect(l2.operator.connect(l2wallet).bondUtilityToken(l2wallet.address, bondAmount, 1)).to.not.be
          .reverted;
        //        process.stdout.write('finished wallet: ' + l2wallet.address + '\n');
      }
    });
  });

  describe('Deploy cross-chain contracts via bridge deploy', async function () {
    describe('hToken', async function () {
      it('deploy l1 equivalent on l2', async function () {
        let { erc20Config, erc20ConfigHash, erc20ConfigHashBytes } = await generateErc20Config(
          l1.network,
          l1.deployer.address,
          'hToken',
          l1.network.tokenName + ' (Holographed #' + l1.network.holographId.toString() + ')',
          'h' + l1.network.tokenSymbol,
          l1.network.tokenName + ' (Holographed #' + l1.network.holographId.toString() + ')',
          '1',
          18,
          ConfigureEvents([]),
          generateInitCode(['address', 'uint16'], [l1.deployer.address, 0]),
          l1.salt
        );

        let hTokenErc20Address = await l2.registry.getHolographedHashAddress(erc20ConfigHash);

        expect(hTokenErc20Address).to.equal(zeroAddress);

        hTokenErc20Address = await l1.registry.getHolographedHashAddress(erc20ConfigHash);

        let sig = await l1.deployer.signMessage(erc20ConfigHashBytes);
        let signature: Signature = StrictECDSA({
          r: '0x' + sig.substring(2, 66),
          s: '0x' + sig.substring(66, 130),
          v: '0x' + sig.substring(130, 132),
        } as Signature);

        let data: BytesLike = generateInitCode(
          ['tuple(bytes32,uint32,bytes32,bytes,bytes)', 'tuple(bytes32,bytes32,uint8)', 'address'],
          [
            [
              erc20Config.contractType,
              erc20Config.chainType,
              erc20Config.salt,
              erc20Config.byteCode,
              erc20Config.initCode,
            ],
            [signature.r, signature.s, signature.v],
            l1.deployer.address,
          ]
        );

        let originalMessagingModule = await l2.operator.getMessagingModule();
        let payload: BytesLike = hValueTrim(await getRequestPayload(l1, l2, l1.factory.address, data));
        let gasEstimates = await getEstimatedGas(l1, l2, l1.factory.address, data, payload);
        payload = hValueTrim(gasEstimates.payload);
        let payloadHash: string = HASH(payload);
        // temporarily set MockLZEndpoint as messaging module, to allow for easy sending
        await l2.operator.setMessagingModule(l2.mockLZEndpoint.address);
        // make call with mockLZEndpoint AS messaging module
        await l2.mockLZEndpoint.crossChainMessage(l2.operator.address, getLzMsgGas(String(payload)), payload, {
          gasLimit: TESTGASLIMIT,
        });
        // return messaging module back to original address
        await l2.operator.setMessagingModule(originalMessagingModule);
        let operatorJob = await l2.operator.getJobDetails(payloadHash);
        let operator = (operatorJob[2] as string).toLowerCase();
        // execute job to leave operator bonded
        await expect(
          l2.operator.connect(pickOperator(l2, operator)).executeJob(payload, { gasLimit: gasEstimates.estimatedGas })
        )
          .to.emit(l2.factory, 'BridgeableContractDeployed')
          .withArgs(hTokenErc20Address, erc20ConfigHash);
        expect(await l2.registry.getHolographedHashAddress(erc20ConfigHash)).to.equal(hTokenErc20Address);
      });

      it('deploy l2 equivalent on l1', async function () {
        let { erc20Config, erc20ConfigHash, erc20ConfigHashBytes } = await generateErc20Config(
          l2.network,
          l2.deployer.address,
          'hToken',
          l2.network.tokenName + ' (Holographed #' + l2.network.holographId.toString() + ')',
          'h' + l2.network.tokenSymbol,
          l2.network.tokenName + ' (Holographed #' + l2.network.holographId.toString() + ')',
          '1',
          18,
          ConfigureEvents([]),
          generateInitCode(['address', 'uint16'], [l2.deployer.address, 0]),
          l2.salt
        );

        let hTokenErc20Address = await l1.registry.getHolographedHashAddress(erc20ConfigHash);

        expect(hTokenErc20Address).to.equal(zeroAddress);

        hTokenErc20Address = await l2.registry.getHolographedHashAddress(erc20ConfigHash);

        let sig = await l2.deployer.signMessage(erc20ConfigHashBytes);
        let signature: Signature = StrictECDSA({
          r: '0x' + sig.substring(2, 66),
          s: '0x' + sig.substring(66, 130),
          v: '0x' + sig.substring(130, 132),
        } as Signature);

        let data: BytesLike = generateInitCode(
          ['tuple(bytes32,uint32,bytes32,bytes,bytes)', 'tuple(bytes32,bytes32,uint8)', 'address'],
          [
            [
              erc20Config.contractType,
              erc20Config.chainType,
              erc20Config.salt,
              erc20Config.byteCode,
              erc20Config.initCode,
            ],
            [signature.r, signature.s, signature.v],
            l2.deployer.address,
          ]
        );

        let originalMessagingModule = await l1.operator.getMessagingModule();
        let payload: BytesLike = hValueTrim(await getRequestPayload(l2, l1, l2.factory.address, data));
        let gasEstimates = await getEstimatedGas(l2, l1, l2.factory.address, data, payload);
        payload = hValueTrim(gasEstimates.payload);
        let payloadHash: string = HASH(payload);
        // temporarily set MockLZEndpoint as messaging module, to allow for easy sending
        await l1.operator.setMessagingModule(l1.mockLZEndpoint.address);
        // make call with mockLZEndpoint AS messaging module
        await l1.mockLZEndpoint.crossChainMessage(l1.operator.address, getLzMsgGas(String(payload)), payload, {
          gasLimit: TESTGASLIMIT,
        });
        // return messaging module back to original address
        await l1.operator.setMessagingModule(originalMessagingModule);
        let operatorJob = await l1.operator.getJobDetails(payloadHash);
        let operator = (operatorJob[2] as string).toLowerCase();
        // execute job to leave operator bonded
        await expect(
          l1.operator.connect(pickOperator(l1, operator)).executeJob(payload, { gasLimit: gasEstimates.estimatedGas })
        )
          .to.emit(l1.factory, 'BridgeableContractDeployed')
          .withArgs(hTokenErc20Address, erc20ConfigHash);
        expect(await l1.registry.getHolographedHashAddress(erc20ConfigHash)).to.equal(hTokenErc20Address);
      });
    });

    describe('SampleERC20', async function () {
      it('deploy l1 equivalent on l2', async function () {
        let { erc20Config, erc20ConfigHash, erc20ConfigHashBytes } = await generateErc20Config(
          l1.network,
          l1.deployer.address,
          'SampleERC20',
          'Sample ERC20 Token (' + l1.hre.networkName + ')',
          'SMPL',
          'Sample ERC20 Token',
          '1',
          18,
          ConfigureEvents([HolographERC20Event.bridgeIn, HolographERC20Event.bridgeOut]),
          generateInitCode(['address', 'uint16'], [l1.deployer.address, 0]),
          l1.salt
        );

        let sampleErc20Address = await l2.registry.getHolographedHashAddress(erc20ConfigHash);

        expect(sampleErc20Address).to.equal(zeroAddress);

        sampleErc20Address = await l1.registry.getHolographedHashAddress(erc20ConfigHash);

        let sig = await l1.deployer.signMessage(erc20ConfigHashBytes);
        let signature: Signature = StrictECDSA({
          r: '0x' + sig.substring(2, 66),
          s: '0x' + sig.substring(66, 130),
          v: '0x' + sig.substring(130, 132),
        } as Signature);

        let data: BytesLike = generateInitCode(
          ['tuple(bytes32,uint32,bytes32,bytes,bytes)', 'tuple(bytes32,bytes32,uint8)', 'address'],
          [
            [
              erc20Config.contractType,
              erc20Config.chainType,
              erc20Config.salt,
              erc20Config.byteCode,
              erc20Config.initCode,
            ],
            [signature.r, signature.s, signature.v],
            l1.deployer.address,
          ]
        );

        let originalMessagingModule = await l2.operator.getMessagingModule();
        let payload: BytesLike = await getRequestPayload(l1, l2, l1.factory.address, data);
        let gasEstimates = await getEstimatedGas(l1, l2, l1.factory.address, data, payload);
        payload = gasEstimates.payload;
        let payloadHash: string = HASH(payload);
        // temporarily set MockLZEndpoint as messaging module, to allow for easy sending
        await l2.operator.setMessagingModule(l2.mockLZEndpoint.address);
        // make call with mockLZEndpoint AS messaging module
        await l2.mockLZEndpoint.crossChainMessage(l2.operator.address, getLzMsgGas(payload), payload, {
          gasLimit: TESTGASLIMIT,
        });
        // return messaging module back to original address
        await l2.operator.setMessagingModule(originalMessagingModule);
        let operatorJob = await l2.operator.getJobDetails(payloadHash);
        let operator = (operatorJob[2] as string).toLowerCase();
        // execute job to leave operator bonded
        await expect(
          l2.operator.connect(pickOperator(l2, operator)).executeJob(payload, { gasLimit: gasEstimates.estimatedGas })
        )
          .to.emit(l2.factory, 'BridgeableContractDeployed')
          .withArgs(sampleErc20Address, erc20ConfigHash);
        expect(await l2.registry.getHolographedHashAddress(erc20ConfigHash)).to.equal(sampleErc20Address);
      });

      it('deploy l2 equivalent on l1', async function () {
        let { erc20Config, erc20ConfigHash, erc20ConfigHashBytes } = await generateErc20Config(
          l2.network,
          l2.deployer.address,
          'SampleERC20',
          'Sample ERC20 Token (' + l2.hre.networkName + ')',
          'SMPL',
          'Sample ERC20 Token',
          '1',
          18,
          ConfigureEvents([HolographERC20Event.bridgeIn, HolographERC20Event.bridgeOut]),
          generateInitCode(['address', 'uint16'], [l1.deployer.address, 0]),
          l2.salt
        );

        let sampleErc20Address = await l1.registry.getHolographedHashAddress(erc20ConfigHash);

        expect(sampleErc20Address).to.equal(zeroAddress);

        sampleErc20Address = await l2.registry.getHolographedHashAddress(erc20ConfigHash);

        let sig = await l2.deployer.signMessage(erc20ConfigHashBytes);
        let signature: Signature = StrictECDSA({
          r: '0x' + sig.substring(2, 66),
          s: '0x' + sig.substring(66, 130),
          v: '0x' + sig.substring(130, 132),
        } as Signature);

        let data: BytesLike = generateInitCode(
          ['tuple(bytes32,uint32,bytes32,bytes,bytes)', 'tuple(bytes32,bytes32,uint8)', 'address'],
          [
            [
              erc20Config.contractType,
              erc20Config.chainType,
              erc20Config.salt,
              erc20Config.byteCode,
              erc20Config.initCode,
            ],
            [signature.r, signature.s, signature.v],
            l2.deployer.address,
          ]
        );

        let originalMessagingModule = await l1.operator.getMessagingModule();
        let payload: BytesLike = await getRequestPayload(l2, l1, l2.factory.address, data);
        let gasEstimates = await getEstimatedGas(l2, l1, l2.factory.address, data, payload);
        payload = gasEstimates.payload;
        let payloadHash: string = HASH(payload);
        // temporarily set MockLZEndpoint as messaging module, to allow for easy sending
        await l1.operator.setMessagingModule(l1.mockLZEndpoint.address);
        // make call with mockLZEndpoint AS messaging module
        await l1.mockLZEndpoint.crossChainMessage(l1.operator.address, getLzMsgGas(payload), payload, {
          gasLimit: TESTGASLIMIT,
        });
        // return messaging module back to original address
        await l1.operator.setMessagingModule(originalMessagingModule);
        let operatorJob = await l1.operator.getJobDetails(payloadHash);
        let operator = (operatorJob[2] as string).toLowerCase();
        // execute job to leave operator bonded
        await expect(
          l1.operator.connect(pickOperator(l1, operator)).executeJob(payload, { gasLimit: gasEstimates.estimatedGas })
        )
          .to.emit(l1.factory, 'BridgeableContractDeployed')
          .withArgs(sampleErc20Address, erc20ConfigHash);
        expect(await l1.registry.getHolographedHashAddress(erc20ConfigHash)).to.equal(sampleErc20Address);
      });
    });

    describe('SampleERC721', async function () {
      it('deploy l1 equivalent on l2', async function () {
        let { erc721Config, erc721ConfigHash, erc721ConfigHashBytes } = await generateErc721Config(
          l1.network,
          l1.deployer.address,
          'SampleERC721',
          'Sample ERC721 Contract (' + l1.hre.networkName + ')',
          'SMPLR',
          1000,
          ConfigureEvents([
            HolographERC721Event.bridgeIn,
            HolographERC721Event.bridgeOut,
            HolographERC721Event.afterBurn,
          ]),
          generateInitCode(['address'], [l1.deployer.address]),
          l1.salt
        );

        let sampleErc721Address = await l2.registry.getHolographedHashAddress(erc721ConfigHash);

        expect(sampleErc721Address).to.equal(zeroAddress);

        sampleErc721Address = await l1.registry.getHolographedHashAddress(erc721ConfigHash);

        let sig = await l1.deployer.signMessage(erc721ConfigHashBytes);
        let signature: Signature = StrictECDSA({
          r: '0x' + sig.substring(2, 66),
          s: '0x' + sig.substring(66, 130),
          v: '0x' + sig.substring(130, 132),
        } as Signature);

        let data: BytesLike = generateInitCode(
          ['tuple(bytes32,uint32,bytes32,bytes,bytes)', 'tuple(bytes32,bytes32,uint8)', 'address'],
          [
            [
              erc721Config.contractType,
              erc721Config.chainType,
              erc721Config.salt,
              erc721Config.byteCode,
              erc721Config.initCode,
            ],
            [signature.r, signature.s, signature.v],
            l1.deployer.address,
          ]
        );

        let originalMessagingModule = await l2.operator.getMessagingModule();
        let payload: BytesLike = await getRequestPayload(l1, l2, l1.factory.address, data);
        let gasEstimates = await getEstimatedGas(l1, l2, l1.factory.address, data, payload);
        payload = gasEstimates.payload;
        let payloadHash: string = HASH(payload);
        // temporarily set MockLZEndpoint as messaging module, to allow for easy sending
        await l2.operator.setMessagingModule(l2.mockLZEndpoint.address);
        // make call with mockLZEndpoint AS messaging module
        await l2.mockLZEndpoint.crossChainMessage(l2.operator.address, getLzMsgGas(payload), payload, {
          gasLimit: TESTGASLIMIT,
        });
        // return messaging module back to original address
        await l2.operator.setMessagingModule(originalMessagingModule);
        let operatorJob = await l2.operator.getJobDetails(payloadHash);
        let operator = (operatorJob[2] as string).toLowerCase();
        // execute job to leave operator bonded
        await expect(
          l2.operator.connect(pickOperator(l2, operator)).executeJob(payload, { gasLimit: gasEstimates.estimatedGas })
        )
          .to.emit(l2.factory, 'BridgeableContractDeployed')
          .withArgs(sampleErc721Address, erc721ConfigHash);
        expect(await l2.registry.getHolographedHashAddress(erc721ConfigHash)).to.equal(sampleErc721Address);
      });

      it('deploy l2 equivalent on l1', async function () {
        let { erc721Config, erc721ConfigHash, erc721ConfigHashBytes } = await generateErc721Config(
          l2.network,
          l2.deployer.address,
          'SampleERC721',
          'Sample ERC721 Contract (' + l2.hre.networkName + ')',
          'SMPLR',
          1000,
          ConfigureEvents([
            HolographERC721Event.bridgeIn,
            HolographERC721Event.bridgeOut,
            HolographERC721Event.afterBurn,
          ]),
          generateInitCode(['address'], [l2.deployer.address]),
          l2.salt
        );

        let sampleErc721Address = await l1.registry.getHolographedHashAddress(erc721ConfigHash);

        expect(sampleErc721Address).to.equal(zeroAddress);

        sampleErc721Address = await l2.registry.getHolographedHashAddress(erc721ConfigHash);

        let sig = await l2.deployer.signMessage(erc721ConfigHashBytes);
        let signature: Signature = StrictECDSA({
          r: '0x' + sig.substring(2, 66),
          s: '0x' + sig.substring(66, 130),
          v: '0x' + sig.substring(130, 132),
        } as Signature);

        let data: BytesLike = generateInitCode(
          ['tuple(bytes32,uint32,bytes32,bytes,bytes)', 'tuple(bytes32,bytes32,uint8)', 'address'],
          [
            [
              erc721Config.contractType,
              erc721Config.chainType,
              erc721Config.salt,
              erc721Config.byteCode,
              erc721Config.initCode,
            ],
            [signature.r, signature.s, signature.v],
            l2.deployer.address,
          ]
        );

        let originalMessagingModule = await l1.operator.getMessagingModule();
        let payload: BytesLike = await getRequestPayload(l2, l1, l2.factory.address, data);
        let gasEstimates = await getEstimatedGas(l2, l1, l2.factory.address, data, payload);
        payload = gasEstimates.payload;
        let payloadHash: string = HASH(payload);
        // temporarily set MockLZEndpoint as messaging module, to allow for easy sending
        await l1.operator.setMessagingModule(l1.mockLZEndpoint.address);
        // make call with mockLZEndpoint AS messaging module
        await l1.mockLZEndpoint.crossChainMessage(l1.operator.address, getLzMsgGas(payload), payload, {
          gasLimit: TESTGASLIMIT,
        });
        // return messaging module back to original address
        await l1.operator.setMessagingModule(originalMessagingModule);
        let operatorJob = await l1.operator.getJobDetails(payloadHash);
        let operator = (operatorJob[2] as string).toLowerCase();
        // execute job to leave operator bonded
        await expect(
          l1.operator.connect(pickOperator(l1, operator)).executeJob(payload, { gasLimit: gasEstimates.estimatedGas })
        )
          .to.emit(l1.factory, 'BridgeableContractDeployed')
          .withArgs(sampleErc721Address, erc721ConfigHash);
        expect(await l1.registry.getHolographedHashAddress(erc721ConfigHash)).to.equal(sampleErc721Address);
      });
    });

    describe('CxipERC721', async function () {
      it('deploy l1 equivalent on l2', async function () {
        let { erc721Config, erc721ConfigHash, erc721ConfigHashBytes } = await generateErc721Config(
          l1.network,
          l1.deployer.address,
          'CxipERC721Proxy',
          'CXIP ERC721 Collection (' + l1.hre.networkName + ')',
          'CXIP',
          1000,
          ConfigureEvents([
            HolographERC721Event.bridgeIn,
            HolographERC721Event.bridgeOut,
            HolographERC721Event.afterBurn,
          ]),
          generateInitCode(
            ['bytes32', 'address', 'bytes'],
            [
              '0x' + l1.web3.utils.asciiToHex('CxipERC721').substring(2).padStart(64, '0'),
              l1.registry.address,
              generateInitCode(['address'], [l1.deployer.address]),
            ]
          ),
          l1.salt
        );

        let cxipErc721Address = await l2.registry.getHolographedHashAddress(erc721ConfigHash);

        expect(cxipErc721Address).to.equal(zeroAddress);

        cxipErc721Address = await l1.registry.getHolographedHashAddress(erc721ConfigHash);

        let sig = await l1.deployer.signMessage(erc721ConfigHashBytes);
        let signature: Signature = StrictECDSA({
          r: '0x' + sig.substring(2, 66),
          s: '0x' + sig.substring(66, 130),
          v: '0x' + sig.substring(130, 132),
        } as Signature);

        let data: BytesLike = generateInitCode(
          ['tuple(bytes32,uint32,bytes32,bytes,bytes)', 'tuple(bytes32,bytes32,uint8)', 'address'],
          [
            [
              erc721Config.contractType,
              erc721Config.chainType,
              erc721Config.salt,
              erc721Config.byteCode,
              erc721Config.initCode,
            ],
            [signature.r, signature.s, signature.v],
            l1.deployer.address,
          ]
        );

        let originalMessagingModule = await l2.operator.getMessagingModule();
        let payload: BytesLike = await getRequestPayload(l1, l2, l1.factory.address, data);
        let gasEstimates = await getEstimatedGas(l1, l2, l1.factory.address, data, payload);
        payload = gasEstimates.payload;
        let payloadHash: string = HASH(payload);
        // temporarily set MockLZEndpoint as messaging module, to allow for easy sending
        await l2.operator.setMessagingModule(l2.mockLZEndpoint.address);
        // make call with mockLZEndpoint AS messaging module
        await l2.mockLZEndpoint.crossChainMessage(l2.operator.address, getLzMsgGas(payload), payload, {
          gasLimit: TESTGASLIMIT,
        });
        // return messaging module back to original address
        await l2.operator.setMessagingModule(originalMessagingModule);
        let operatorJob = await l2.operator.getJobDetails(payloadHash);
        let operator = (operatorJob[2] as string).toLowerCase();
        // execute job to leave operator bonded
        await expect(
          l2.operator.connect(pickOperator(l2, operator)).executeJob(payload, { gasLimit: gasEstimates.estimatedGas })
        )
          .to.emit(l2.factory, 'BridgeableContractDeployed')
          .withArgs(cxipErc721Address, erc721ConfigHash);
        expect(await l2.registry.getHolographedHashAddress(erc721ConfigHash)).to.equal(cxipErc721Address);
      });

      it('deploy l2 equivalent on l1', async function () {
        let { erc721Config, erc721ConfigHash, erc721ConfigHashBytes } = await generateErc721Config(
          l2.network,
          l2.deployer.address,
          'CxipERC721Proxy',
          'CXIP ERC721 Collection (' + l2.hre.networkName + ')',
          'CXIP',
          1000,
          ConfigureEvents([
            HolographERC721Event.bridgeIn,
            HolographERC721Event.bridgeOut,
            HolographERC721Event.afterBurn,
          ]),
          generateInitCode(
            ['bytes32', 'address', 'bytes'],
            [
              '0x' + l2.web3.utils.asciiToHex('CxipERC721').substring(2).padStart(64, '0'),
              l2.registry.address,
              generateInitCode(['address'], [l2.deployer.address]),
            ]
          ),
          l2.salt
        );

        let cxipErc721Address = await l1.registry.getHolographedHashAddress(erc721ConfigHash);

        expect(cxipErc721Address).to.equal(zeroAddress);

        cxipErc721Address = await l2.registry.getHolographedHashAddress(erc721ConfigHash);

        let sig = await l2.deployer.signMessage(erc721ConfigHashBytes);
        let signature: Signature = StrictECDSA({
          r: '0x' + sig.substring(2, 66),
          s: '0x' + sig.substring(66, 130),
          v: '0x' + sig.substring(130, 132),
        } as Signature);

        let data: BytesLike = generateInitCode(
          ['tuple(bytes32,uint32,bytes32,bytes,bytes)', 'tuple(bytes32,bytes32,uint8)', 'address'],
          [
            [
              erc721Config.contractType,
              erc721Config.chainType,
              erc721Config.salt,
              erc721Config.byteCode,
              erc721Config.initCode,
            ],
            [signature.r, signature.s, signature.v],
            l2.deployer.address,
          ]
        );

        let originalMessagingModule = await l1.operator.getMessagingModule();
        let payload: BytesLike = await getRequestPayload(l2, l1, l2.factory.address, data);
        let gasEstimates = await getEstimatedGas(l2, l1, l2.factory.address, data, payload);
        payload = gasEstimates.payload;
        let payloadHash: string = HASH(payload);
        // temporarily set MockLZEndpoint as messaging module, to allow for easy sending
        await l1.operator.setMessagingModule(l1.mockLZEndpoint.address);
        // make call with mockLZEndpoint AS messaging module
        await l1.mockLZEndpoint.crossChainMessage(l1.operator.address, getLzMsgGas(payload), payload, {
          gasLimit: TESTGASLIMIT,
        });
        // return messaging module back to original address
        await l1.operator.setMessagingModule(originalMessagingModule);
        let operatorJob = await l1.operator.getJobDetails(payloadHash);
        let operator = (operatorJob[2] as string).toLowerCase();
        // execute job to leave operator bonded
        await expect(
          l1.operator.connect(pickOperator(l1, operator)).executeJob(payload, { gasLimit: gasEstimates.estimatedGas })
        )
          .to.emit(l1.factory, 'BridgeableContractDeployed')
          .withArgs(cxipErc721Address, erc721ConfigHash);
        expect(await l1.registry.getHolographedHashAddress(erc721ConfigHash)).to.equal(cxipErc721Address);
      });
    });

    describe('SampleERC721', async function () {
      describe('check current state', async function () {
        it('l1 should have a total supply of 0 on l1', async function () {
          expect(await l1.sampleErc721Enforcer.attach(l1.sampleErc721Holographer.address).totalSupply()).to.equal(0);
        });

        it('l1 should have a total supply of 0 on l2', async function () {
          expect(await l2.sampleErc721Enforcer.attach(l1.sampleErc721Holographer.address).totalSupply()).to.equal(0);
        });

        it('l2 should have a total supply of 0 on l2', async function () {
          expect(await l2.sampleErc721Enforcer.attach(l2.sampleErc721Holographer.address).totalSupply()).to.equal(0);
        });

        it('l2 should have a total supply of 0 on l1', async function () {
          expect(await l1.sampleErc721Enforcer.attach(l2.sampleErc721Holographer.address).totalSupply()).to.equal(0);
        });
      });

      describe('validate mint functionality', async function () {
        it('l1 should mint token #1 as #1 on l1', async function () {
          await expect(
            l1.sampleErc721
              .attach(l1.sampleErc721Holographer.address)
              .mint(l1.deployer.address, firstNFTl1, tokenURIs[1])
          )
            .to.emit(l1.sampleErc721Enforcer.attach(l1.sampleErc721Holographer.address), 'Transfer')
            .withArgs(zeroAddress, l1.deployer.address, firstNFTl1);

          gasUsage['#1 mint on l1'] = gasUsage['#1 mint on l1'].add(await getGasUsage(l1.hre));
        });

        it('l1 should mint token #1 not as #1 on l2', async function () {
          await expect(
            l2.sampleErc721
              .attach(l1.sampleErc721Holographer.address)
              .mint(l1.deployer.address, firstNFTl1, tokenURIs[1])
          )
            .to.emit(l2.sampleErc721Enforcer.attach(l1.sampleErc721Holographer.address), 'Transfer')
            .withArgs(zeroAddress, l1.deployer.address, firstNFTl2);

          gasUsage['#1 mint on l2'] = gasUsage['#1 mint on l2'].add(await getGasUsage(l1.hre));
        });

        it('mint tokens #2 and #3 on l1 and l2', async function () {
          await expect(
            l1.sampleErc721
              .attach(l1.sampleErc721Holographer.address)
              .mint(l1.deployer.address, secondNFTl1, tokenURIs[2])
          )
            .to.emit(l1.sampleErc721Enforcer.attach(l1.sampleErc721Holographer.address), 'Transfer')
            .withArgs(zeroAddress, l1.deployer.address, secondNFTl1);

          await expect(
            l2.sampleErc721
              .attach(l1.sampleErc721Holographer.address)
              .mint(l1.deployer.address, secondNFTl1, tokenURIs[2])
          )
            .to.emit(l2.sampleErc721Enforcer.attach(l1.sampleErc721Holographer.address), 'Transfer')
            .withArgs(zeroAddress, l1.deployer.address, secondNFTl2);

          await expect(
            l1.sampleErc721
              .attach(l1.sampleErc721Holographer.address)
              .mint(l1.deployer.address, thirdNFTl1, tokenURIs[3])
          )
            .to.emit(l1.sampleErc721Enforcer.attach(l1.sampleErc721Holographer.address), 'Transfer')
            .withArgs(zeroAddress, l1.deployer.address, thirdNFTl1);

          await expect(
            l2.sampleErc721
              .attach(l1.sampleErc721Holographer.address)
              .mint(l1.deployer.address, thirdNFTl1, tokenURIs[3])
          )
            .to.emit(l2.sampleErc721Enforcer.attach(l1.sampleErc721Holographer.address), 'Transfer')
            .withArgs(zeroAddress, l1.deployer.address, thirdNFTl2);
        });
      });

      describe('validate bridge functionality', async function () {
        it('token #3 beaming from l1 to l2 should succeed', async function () {
          let data: BytesLike = generateInitCode(
            ['address', 'address', 'uint256'],
            [l1.deployer.address, l2.deployer.address, thirdNFTl1.toHexString()]
          );

          let originalMessagingModule = await l2.operator.getMessagingModule();
          let payload: BytesLike = await getRequestPayload(l1, l2, l1.sampleErc721Holographer.address, data);
          let gasEstimates = await getEstimatedGas(l1, l2, l1.sampleErc721Holographer.address, data, payload);
          payload = gasEstimates.payload;
          let payloadHash: string = HASH(payload);
          await l1.bridge.bridgeOutRequest(
            l2.network.holographId,
            l1.sampleErc721Holographer.address,
            gasEstimates.estimatedGas,
            GWEI,
            data,
            { value: gasEstimates.fee }
          );
          // temporarily set MockLZEndpoint as messaging module, to allow for easy sending
          await l2.operator.setMessagingModule(l2.mockLZEndpoint.address);
          // make call with mockLZEndpoint AS messaging module
          await l2.mockLZEndpoint.crossChainMessage(l2.operator.address, getLzMsgGas(payload), payload, {
            gasLimit: TESTGASLIMIT,
          });
          // return messaging module back to original address
          await l2.operator.setMessagingModule(originalMessagingModule);
          let operatorJob = await l2.operator.getJobDetails(payloadHash);
          let operator = (operatorJob[2] as string).toLowerCase();
          // execute job to leave operator bonded
          await expect(
            l2.operator.connect(pickOperator(l2, operator)).executeJob(payload, { gasLimit: gasEstimates.estimatedGas })
          )
            .to.emit(l2.sampleErc721Enforcer.attach(l1.sampleErc721Holographer.address), 'Transfer')
            .withArgs(zeroAddress, l2.deployer.address, thirdNFTl1.toHexString());

          expect(await l2.sampleErc721Enforcer.attach(l1.sampleErc721Holographer.address).ownerOf(thirdNFTl1)).to.equal(
            l2.deployer.address
          );
        });

        it('token #3 beaming from l2 to l1 should succeed', async function () {
          let data: BytesLike = generateInitCode(
            ['address', 'address', 'uint256'],
            [l2.deployer.address, l1.deployer.address, thirdNFTl2.toHexString()]
          );

          let originalMessagingModule = await l1.operator.getMessagingModule();
          let payload: BytesLike = await getRequestPayload(l2, l1, l1.sampleErc721Holographer.address, data);
          let gasEstimates = await getEstimatedGas(l2, l1, l1.sampleErc721Holographer.address, data, payload);
          payload = gasEstimates.payload;
          let payloadHash: string = HASH(payload);
          await l2.bridge.bridgeOutRequest(
            l1.network.holographId,
            l1.sampleErc721Holographer.address,
            gasEstimates.estimatedGas,
            GWEI,
            data,
            { value: gasEstimates.fee }
          );
          // temporarily set MockLZEndpoint as messaging module, to allow for easy sending
          await l1.operator.setMessagingModule(l1.mockLZEndpoint.address);
          // make call with mockLZEndpoint AS messaging module
          await l1.mockLZEndpoint.crossChainMessage(l1.operator.address, getLzMsgGas(payload), payload, {
            gasLimit: TESTGASLIMIT,
          });
          // return messaging module back to original address
          await l1.operator.setMessagingModule(originalMessagingModule);
          let operatorJob = await l1.operator.getJobDetails(payloadHash);
          let operator = (operatorJob[2] as string).toLowerCase();
          // execute job to leave operator bonded
          await expect(
            l1.operator.connect(pickOperator(l1, operator)).executeJob(payload, { gasLimit: gasEstimates.estimatedGas })
          )
            .to.emit(l1.sampleErc721Enforcer.attach(l1.sampleErc721Holographer.address), 'Transfer')
            .withArgs(zeroAddress, l1.deployer.address, thirdNFTl2.toHexString());

          expect(await l1.sampleErc721Enforcer.attach(l1.sampleErc721Holographer.address).ownerOf(thirdNFTl2)).to.equal(
            l1.deployer.address
          );
        });

        it('token #3 beaming from l1 to l2 should fail and recover', async function () {
          let data: BytesLike = generateInitCode(
            ['address', 'address', 'uint256'],
            [l1.deployer.address, l2.deployer.address, thirdNFTl2.toHexString()]
          );

          let originalMessagingModule = await l2.operator.getMessagingModule();
          let payload: BytesLike = await getRequestPayload(l1, l2, l1.sampleErc721Holographer.address, data);
          let gasEstimates = await getEstimatedGas(l1, l2, l1.sampleErc721Holographer.address, data, payload);
          payload = gasEstimates.payload;
          let payloadHash: string = HASH(payload);
          let originalGas: BigNumber = BigNumber.from(gasEstimates.estimatedGas);
          // purposefully setting lower gas limit to make job revert with `out of gas` error
          let badLowGas: BigNumber = originalGas.div(BigNumber.from('10'));
          let bridgeTx = await l1.bridge.bridgeOutRequest(
            l2.network.holographId,
            l1.sampleErc721Holographer.address,
            badLowGas,
            GWEI,
            data,
            { value: gasEstimates.fee }
          );
          let bridgeReceipt = await bridgeTx.wait();
          // LzEvent
          for (const log of bridgeReceipt.logs) {
            if (log.address == l1.mockLZEndpoint.address) {
              let l = l1.mockLZEndpoint.interface.parseLog({ data: log.data, topics: log.topics });
              if (l.name == 'LzEvent') {
                payload = l.args[2];
                payloadHash = HASH(payload);
                break;
              }
            }
          }
          // temporarily set MockLZEndpoint as messaging module, to allow for easy sending
          await l2.operator.setMessagingModule(l2.mockLZEndpoint.address);
          // make call with mockLZEndpoint AS messaging module
          await l2.mockLZEndpoint.crossChainMessage(l2.operator.address, getLzMsgGas(String(payload)), payload, {
            gasLimit: TESTGASLIMIT,
          });
          // return messaging module back to original address
          await l2.operator.setMessagingModule(originalMessagingModule);
          let operatorJob = await l2.operator.getJobDetails(payloadHash);
          let operator = (operatorJob[2] as string).toLowerCase();
          // execute job to leave operator bonded
          await expect(
            l2.operator.connect(pickOperator(l2, operator)).executeJob(payload, { gasLimit: gasEstimates.estimatedGas })
          )
            .to.emit(l2.operator, 'FailedOperatorJob')
            .withArgs(payloadHash);
          // recover the job
          await expect(l2.operator.recoverJob(payload, { gasLimit: gasEstimates.estimatedGas }))
            .to.emit(l2.sampleErc721Enforcer.attach(l1.sampleErc721Holographer.address), 'Transfer')
            .withArgs(zeroAddress, l2.deployer.address, thirdNFTl2.toHexString());

          expect(await l2.sampleErc721Enforcer.attach(l1.sampleErc721Holographer.address).ownerOf(thirdNFTl2)).to.equal(
            l2.deployer.address
          );
        });

        it('token #2 beaming from l1 to l2 should keep TokenURI', async function () {
          const tokenURIBefore = await l1.sampleErc721.attach(l1.sampleErc721Holographer.address).tokenURI(secondNFTl1);

          let data: BytesLike = generateInitCode(
            ['address', 'address', 'uint256'],
            [l1.deployer.address, l2.deployer.address, secondNFTl1.toHexString()]
          );

          let originalMessagingModule = await l2.operator.getMessagingModule();
          let payload: BytesLike = await getRequestPayload(l1, l2, l1.sampleErc721Holographer.address, data);
          let gasEstimates = await getEstimatedGas(l1, l2, l1.sampleErc721Holographer.address, data, payload);
          payload = gasEstimates.payload;
          let payloadHash: string = HASH(payload);

          await l1.bridge.bridgeOutRequest(
            l2.network.holographId,
            l1.sampleErc721Holographer.address,
            gasEstimates.estimatedGas,
            GWEI,
            data,
            { value: gasEstimates.fee }
          );
          // temporarily set MockLZEndpoint as messaging module, to allow for easy sending
          await l2.operator.setMessagingModule(l2.mockLZEndpoint.address);
          // make call with mockLZEndpoint AS messaging module
          await l2.mockLZEndpoint.crossChainMessage(l2.operator.address, getLzMsgGas(payload), payload, {
            gasLimit: TESTGASLIMIT,
          });
          // return messaging module back to original address
          await l2.operator.setMessagingModule(originalMessagingModule);
          let operatorJob = await l2.operator.getJobDetails(payloadHash);
          let operator = (operatorJob[2] as string).toLowerCase();
          // execute job to leave operator bonded

          await l2.operator
            .connect(pickOperator(l2, operator))
            .executeJob(payload, { gasLimit: gasEstimates.estimatedGas });

          const tokenURIAfter = await l2.sampleErc721Enforcer
            .attach(l1.sampleErc721Holographer.address)
            .tokenURI(secondNFTl1);

          expect(tokenURIBefore).to.be.equal(tokenURIAfter);
        });

<<<<<<< HEAD
        //TODO
=======
>>>>>>> cfd46985
        it('token #2 beaming from l2 to l1 should keep TokenURI', async function () {
          const tokenURIBefore = await l2.sampleErc721.attach(l1.sampleErc721Holographer.address).tokenURI(secondNFTl2);

          let data: BytesLike = generateInitCode(
            ['address', 'address', 'uint256'],
            [l2.deployer.address, l1.deployer.address, secondNFTl2.toHexString()]
          );

          let originalMessagingModule = await l1.operator.getMessagingModule();
          let payload: BytesLike = await getRequestPayload(l2, l1, l1.sampleErc721Holographer.address, data);
          let gasEstimates = await getEstimatedGas(l2, l1, l1.sampleErc721Holographer.address, data, payload);
          payload = gasEstimates.payload;
          let payloadHash: string = HASH(payload);

          await l2.bridge.bridgeOutRequest(
            l1.network.holographId,
            l1.sampleErc721Holographer.address,
            gasEstimates.estimatedGas,
            GWEI,
            data,
            { value: gasEstimates.fee }
          );
          // temporarily set MockLZEndpoint as messaging module, to allow for easy sending
          await l1.operator.setMessagingModule(l1.mockLZEndpoint.address);
          // make call with mockLZEndpoint AS messaging module
          await l1.mockLZEndpoint.crossChainMessage(l1.operator.address, getLzMsgGas(payload), payload, {
            gasLimit: TESTGASLIMIT,
          });
          // return messaging module back to original address
          await l1.operator.setMessagingModule(originalMessagingModule);
          let operatorJob = await l1.operator.getJobDetails(payloadHash);
          let operator = (operatorJob[2] as string).toLowerCase();
          // execute job to leave operator bonded

          await l1.operator
            .connect(pickOperator(l1, operator))
            .executeJob(payload, { gasLimit: gasEstimates.estimatedGas });

          const tokenURIAfter = await l1.sampleErc721Enforcer
            .attach(l1.sampleErc721Holographer.address)
            .tokenURI(secondNFTl2);

          expect(tokenURIBefore).to.be.equal(tokenURIAfter);
        });

        /*

      it('bridge out token #3 bridge out on l1 should fail', async function () {
        let payload: BytesLike = payloadThirdNFTl1;

        await expect(
          l1.bridge.erc721out(
            l2.network.holographId,
            l1.sampleErc721Holographer.address,
            l1.deployer.address,
            l2.deployer.address,
            thirdNFTl1
          )
        ).to.be.revertedWith("HOLOGRAPH: token doesn't exist");
      });

      it('bridge out token #3 bridge out on l2 should fail', async function () {
        let payload: BytesLike = payloadThirdNFTl2;

        await expect(
          l2.bridge.erc721out(
            l1.network.holographId,
            l1.sampleErc721Holographer.address,
            l2.deployer.address,
            l1.deployer.address,
            thirdNFTl2
          )
        ).to.be.revertedWith("HOLOGRAPH: token doesn't exist");
      });

      it('bridged in token #3 bridge in on l2 should fail', async function () {
        let payload: BytesLike = payloadThirdNFTl1;

        await expect(l2.operator.executeJob(payload)).to.be.revertedWith('HOLOGRAPH: invalid job');
      });

      it('bridged in token #3 bridge in on l1 should fail', async function () {
        let payload: BytesLike = payloadThirdNFTl2;

        await expect(l1.operator.executeJob(payload)).to.be.revertedWith('HOLOGRAPH: invalid job');
      });
*/
      });
    });

    describe('Get gas calculations', async function () {
      it('SampleERC721 #1 mint on l1', async function () {
        process.stdout.write('          #1 mint on l1 gas used: ' + gasUsage['#1 mint on l1'].toString() + '\n');
        assert(!gasUsage['#1 mint on l1'].isZero(), 'zero sum returned');
      });

      it('SampleERC721 #1 mint on l2', async function () {
        process.stdout.write('          #1 mint on l2 gas used: ' + gasUsage['#1 mint on l2'].toString() + '\n');
        assert(!gasUsage['#1 mint on l2'].isZero(), 'zero sum returned');
      });

      it('SampleERC721 #1 transfer on l1', async function () {
        await expect(
          l1.sampleErc721Enforcer.attach(l1.sampleErc721Holographer.address).transfer(l1.wallet1.address, firstNFTl1)
        )
          .to.emit(l1.sampleErc721Enforcer.attach(l1.sampleErc721Holographer.address), 'Transfer')
          .withArgs(l1.deployer.address, l1.wallet1.address, firstNFTl1);

        process.stdout.write('          #1 transfer on l1 gas used: ' + (await getGasUsage(l1.hre)).toString() + '\n');
      });

      it('SampleERC721 #1 transfer on l2', async function () {
        await expect(
          l2.sampleErc721Enforcer.attach(l1.sampleErc721Holographer.address).transfer(l2.wallet1.address, firstNFTl2)
        )
          .to.emit(l2.sampleErc721Enforcer.attach(l1.sampleErc721Holographer.address), 'Transfer')
          .withArgs(l2.deployer.address, l2.wallet1.address, firstNFTl2);

        process.stdout.write('          #1 transfer on l2 gas used: ' + (await getGasUsage(l2.hre)).toString() + '\n');
      });
    });

    describe('Get hToken balances', async function () {
      it('l1 hToken should have more than 0', async function () {
        let hToken = await l1.holographErc20.attach(await l1.registry.getHToken(l1.network.holographId));
        let balance = await l1.hre.ethers.provider.getBalance(hToken.address);
        process.stdout.write('          l1 hToken balance is: ' + balance + '\n');
        assert(!balance.isZero(), 'zero sum returned');
      });

      it('l2 hToken should have more than 0', async function () {
        let hToken = await l2.holographErc20.attach(await l2.registry.getHToken(l2.network.holographId));
        let balance = await l2.hre.ethers.provider.getBalance(hToken.address);
        process.stdout.write('          l2 hToken balance is: ' + balance + '\n');
        assert(!balance.isZero(), 'zero sum returned');
      });
    });
  });
});<|MERGE_RESOLUTION|>--- conflicted
+++ resolved
@@ -1140,10 +1140,6 @@
           expect(tokenURIBefore).to.be.equal(tokenURIAfter);
         });
 
-<<<<<<< HEAD
-        //TODO
-=======
->>>>>>> cfd46985
         it('token #2 beaming from l2 to l1 should keep TokenURI', async function () {
           const tokenURIBefore = await l2.sampleErc721.attach(l1.sampleErc721Holographer.address).tokenURI(secondNFTl2);
 
